--- conflicted
+++ resolved
@@ -185,8 +185,6 @@
 
   return %_CallFunction(receiver, f);
 }
-<<<<<<< HEAD
-=======
 
 
 // ----------------------------------------------------------------------------
@@ -213,34 +211,6 @@
     "eval", GlobalEval
   ));
 }
->>>>>>> 45790924
-
-SetUpGlobal();
-
-// ----------------------------------------------------------------------------
-
-// Set up global object.
-function SetUpGlobal() {
-  %CheckIsBootstrapping();
-  // ECMA 262 - 15.1.1.1.
-  %SetProperty(global, "NaN", $NaN, DONT_ENUM | DONT_DELETE | READ_ONLY);
-
-  // ECMA-262 - 15.1.1.2.
-  %SetProperty(global, "Infinity", 1/0, DONT_ENUM | DONT_DELETE | READ_ONLY);
-
-  // ECMA-262 - 15.1.1.3.
-  %SetProperty(global, "undefined", void 0,
-               DONT_ENUM | DONT_DELETE | READ_ONLY);
-
-  // Set up non-enumerable function on the global object.
-  InstallFunctions(global, DONT_ENUM, $Array(
-    "isNaN", GlobalIsNaN,
-    "isFinite", GlobalIsFinite,
-    "parseInt", GlobalParseInt,
-    "parseFloat", GlobalParseFloat,
-    "eval", GlobalEval
-  ));
-}
 
 SetUpGlobal();
 
@@ -411,12 +381,6 @@
   return IsAccessorDescriptor(desc) && IsDataDescriptor(desc);
 }
 
-<<<<<<< HEAD
-
-// ES5 8.10.4
-function FromPropertyDescriptor(desc) {
-  if (IS_UNDEFINED(desc)) return desc;
-=======
 
 // ES5 8.10.4
 function FromPropertyDescriptor(desc) {
@@ -1157,818 +1121,6 @@
   %PreventExtensions(obj);
   return obj;
 }
->>>>>>> 45790924
-
-  if (IsDataDescriptor(desc)) {
-    return { value: desc.getValue(),
-             writable: desc.isWritable(),
-             enumerable: desc.isEnumerable(),
-             configurable: desc.isConfigurable() };
-  }
-  // Must be an AccessorDescriptor then. We never return a generic descriptor.
-  return { get: desc.getGet(),
-           set: desc.getSet(),
-           enumerable: desc.isEnumerable(),
-           configurable: desc.isConfigurable() };
-}
-
-<<<<<<< HEAD
-=======
-// ES5 section 15.2.3.11
-function ObjectIsSealed(obj) {
-  if (!IS_SPEC_OBJECT(obj)) {
-    throw MakeTypeError("obj_ctor_property_non_object", ["isSealed"]);
-  }
-  if (%IsJSProxy(obj)) {
-    return false;
-  }
-  var names = ObjectGetOwnPropertyNames(obj);
-  for (var i = 0; i < names.length; i++) {
-    var name = names[i];
-    var desc = GetOwnProperty(obj, name);
-    if (desc.isConfigurable()) return false;
-  }
-  if (!ObjectIsExtensible(obj)) {
-    return true;
-  }
-  return false;
-}
->>>>>>> 45790924
-
-// Harmony Proxies
-function FromGenericPropertyDescriptor(desc) {
-  if (IS_UNDEFINED(desc)) return desc;
-  var obj = new $Object();
-
-<<<<<<< HEAD
-  if (desc.hasValue()) {
-    %IgnoreAttributesAndSetProperty(obj, "value", desc.getValue(), NONE);
-  }
-  if (desc.hasWritable()) {
-    %IgnoreAttributesAndSetProperty(obj, "writable", desc.isWritable(), NONE);
-  }
-  if (desc.hasGetter()) {
-    %IgnoreAttributesAndSetProperty(obj, "get", desc.getGet(), NONE);
-  }
-  if (desc.hasSetter()) {
-    %IgnoreAttributesAndSetProperty(obj, "set", desc.getSet(), NONE);
-  }
-  if (desc.hasEnumerable()) {
-    %IgnoreAttributesAndSetProperty(obj, "enumerable",
-                                    desc.isEnumerable(), NONE);
-  }
-  if (desc.hasConfigurable()) {
-    %IgnoreAttributesAndSetProperty(obj, "configurable",
-                                    desc.isConfigurable(), NONE);
-  }
-  return obj;
-}
-
-
-// ES5 8.10.5.
-function ToPropertyDescriptor(obj) {
-  if (!IS_SPEC_OBJECT(obj)) {
-    throw MakeTypeError("property_desc_object", [obj]);
-  }
-  var desc = new PropertyDescriptor();
-
-  if ("enumerable" in obj) {
-    desc.setEnumerable(ToBoolean(obj.enumerable));
-  }
-
-  if ("configurable" in obj) {
-    desc.setConfigurable(ToBoolean(obj.configurable));
-  }
-
-  if ("value" in obj) {
-    desc.setValue(obj.value);
-  }
-
-  if ("writable" in obj) {
-    desc.setWritable(ToBoolean(obj.writable));
-  }
-
-  if ("get" in obj) {
-    var get = obj.get;
-    if (!IS_UNDEFINED(get) && !IS_SPEC_FUNCTION(get)) {
-      throw MakeTypeError("getter_must_be_callable", [get]);
-    }
-    desc.setGet(get);
-  }
-
-  if ("set" in obj) {
-    var set = obj.set;
-    if (!IS_UNDEFINED(set) && !IS_SPEC_FUNCTION(set)) {
-      throw MakeTypeError("setter_must_be_callable", [set]);
-    }
-    desc.setSet(set);
-  }
-
-  if (IsInconsistentDescriptor(desc)) {
-    throw MakeTypeError("value_and_accessor", [obj]);
-  }
-  return desc;
-}
-
-
-// For Harmony proxies.
-function ToCompletePropertyDescriptor(obj) {
-  var desc = ToPropertyDescriptor(obj)
-  if (IsGenericDescriptor(desc) || IsDataDescriptor(desc)) {
-    if (!desc.hasValue()) desc.setValue(void 0);
-    if (!desc.hasWritable()) desc.setWritable(false);
-  } else {
-    // Is accessor descriptor.
-    if (!desc.hasGetter()) desc.setGet(void 0);
-    if (!desc.hasSetter()) desc.setSet(void 0);
-  }
-  if (!desc.hasEnumerable()) desc.setEnumerable(false);
-  if (!desc.hasConfigurable()) desc.setConfigurable(false);
-  return desc;
-}
-
-
-function PropertyDescriptor() {
-  // Initialize here so they are all in-object and have the same map.
-  // Default values from ES5 8.6.1.
-  this.value_ = void 0;
-  this.hasValue_ = false;
-  this.writable_ = false;
-  this.hasWritable_ = false;
-  this.enumerable_ = false;
-  this.hasEnumerable_ = false;
-  this.configurable_ = false;
-  this.hasConfigurable_ = false;
-  this.get_ = void 0;
-  this.hasGetter_ = false;
-  this.set_ = void 0;
-  this.hasSetter_ = false;
-}
-
-SetUpLockedPrototype(PropertyDescriptor, $Array(
-    "value_",
-    "hasValue_",
-    "writable_",
-    "hasWritable_",
-    "enumerable_",
-    "hasEnumerable_",
-    "configurable_",
-    "hasConfigurable_",
-    "get_",
-    "hasGetter_",
-    "set_",
-    "hasSetter_"
-  ), $Array(
-    "toString", function() {
-      return "[object PropertyDescriptor]";
-    },
-    "setValue", function(value) {
-      this.value_ = value;
-      this.hasValue_ = true;
-    },
-    "getValue", function() {
-      return this.value_;
-    },
-    "hasValue", function() {
-      return this.hasValue_;
-    },
-    "setEnumerable", function(enumerable) {
-      this.enumerable_ = enumerable;
-        this.hasEnumerable_ = true;
-    },
-    "isEnumerable", function () {
-      return this.enumerable_;
-    },
-    "hasEnumerable", function() {
-      return this.hasEnumerable_;
-    },
-    "setWritable", function(writable) {
-      this.writable_ = writable;
-      this.hasWritable_ = true;
-    },
-    "isWritable", function() {
-      return this.writable_;
-    },
-    "hasWritable", function() {
-      return this.hasWritable_;
-    },
-    "setConfigurable", function(configurable) {
-      this.configurable_ = configurable;
-      this.hasConfigurable_ = true;
-    },
-    "hasConfigurable", function() {
-      return this.hasConfigurable_;
-    },
-    "isConfigurable", function() {
-      return this.configurable_;
-    },
-    "setGet", function(get) {
-      this.get_ = get;
-        this.hasGetter_ = true;
-    },
-    "getGet", function() {
-      return this.get_;
-    },
-    "hasGetter", function() {
-      return this.hasGetter_;
-    },
-    "setSet", function(set) {
-      this.set_ = set;
-      this.hasSetter_ = true;
-    },
-    "getSet", function() {
-      return this.set_;
-    },
-    "hasSetter", function() {
-      return this.hasSetter_;
-  }));
-
-
-// Converts an array returned from Runtime_GetOwnProperty to an actual
-// property descriptor. For a description of the array layout please
-// see the runtime.cc file.
-function ConvertDescriptorArrayToDescriptor(desc_array) {
-  if (desc_array === false) {
-    throw 'Internal error: invalid desc_array';
-  }
-
-  if (IS_UNDEFINED(desc_array)) {
-    return void 0;
-  }
-
-  var desc = new PropertyDescriptor();
-  // This is an accessor.
-  if (desc_array[IS_ACCESSOR_INDEX]) {
-    desc.setGet(desc_array[GETTER_INDEX]);
-    desc.setSet(desc_array[SETTER_INDEX]);
-  } else {
-    desc.setValue(desc_array[VALUE_INDEX]);
-    desc.setWritable(desc_array[WRITABLE_INDEX]);
-  }
-  desc.setEnumerable(desc_array[ENUMERABLE_INDEX]);
-  desc.setConfigurable(desc_array[CONFIGURABLE_INDEX]);
-
-  return desc;
-}
-
-
-// For Harmony proxies.
-function GetTrap(handler, name, defaultTrap) {
-  var trap = handler[name];
-  if (IS_UNDEFINED(trap)) {
-    if (IS_UNDEFINED(defaultTrap)) {
-      throw MakeTypeError("handler_trap_missing", [handler, name]);
-    }
-    trap = defaultTrap;
-  } else if (!IS_SPEC_FUNCTION(trap)) {
-    throw MakeTypeError("handler_trap_must_be_callable", [handler, name]);
-  }
-  return trap;
-}
-
-
-function CallTrap0(handler, name, defaultTrap) {
-  return %_CallFunction(handler, GetTrap(handler, name, defaultTrap));
-}
-
-
-function CallTrap1(handler, name, defaultTrap, x) {
-  return %_CallFunction(handler, x, GetTrap(handler, name, defaultTrap));
-}
-
-
-function CallTrap2(handler, name, defaultTrap, x, y) {
-  return %_CallFunction(handler, x, y, GetTrap(handler, name, defaultTrap));
-}
-
-
-// ES5 section 8.12.1.
-function GetOwnProperty(obj, v) {
-  var p = ToString(v);
-  if (%IsJSProxy(obj)) {
-    var handler = %GetHandler(obj);
-    var descriptor = CallTrap1(handler, "getOwnPropertyDescriptor", void 0, p);
-    if (IS_UNDEFINED(descriptor)) return descriptor;
-    var desc = ToCompletePropertyDescriptor(descriptor);
-    if (!desc.isConfigurable()) {
-      throw MakeTypeError("proxy_prop_not_configurable",
-                          [handler, "getOwnPropertyDescriptor", p, descriptor]);
-    }
-    return desc;
-  }
-
-  // GetOwnProperty returns an array indexed by the constants
-  // defined in macros.py.
-  // If p is not a property on obj undefined is returned.
-  var props = %GetOwnProperty(ToObject(obj), ToString(v));
-
-  // A false value here means that access checks failed.
-  if (props === false) return void 0;
-
-  return ConvertDescriptorArrayToDescriptor(props);
-}
-
-
-// Harmony proxies.
-function DefineProxyProperty(obj, p, attributes, should_throw) {
-  var handler = %GetHandler(obj);
-  var result = CallTrap2(handler, "defineProperty", void 0, p, attributes);
-  if (!ToBoolean(result)) {
-    if (should_throw) {
-      throw MakeTypeError("handler_returned_false",
-                          [handler, "defineProperty"]);
-    } else {
-      return false;
-    }
-  }
-  return true;
-}
-
-
-// ES5 8.12.9.
-function DefineObjectProperty(obj, p, desc, should_throw) {
-  var current_or_access = %GetOwnProperty(ToObject(obj), ToString(p));
-  // A false value here means that access checks failed.
-  if (current_or_access === false) return void 0;
-
-  var current = ConvertDescriptorArrayToDescriptor(current_or_access);
-  var extensible = %IsExtensible(ToObject(obj));
-
-  // Error handling according to spec.
-  // Step 3
-  if (IS_UNDEFINED(current) && !extensible) {
-    if (should_throw) {
-      throw MakeTypeError("define_disallowed", [p]);
-    } else {
-      return;
-    }
-  }
-
-  if (!IS_UNDEFINED(current)) {
-    // Step 5 and 6
-    if ((IsGenericDescriptor(desc) ||
-         IsDataDescriptor(desc) == IsDataDescriptor(current)) &&
-        (!desc.hasEnumerable() ||
-         SameValue(desc.isEnumerable(), current.isEnumerable())) &&
-        (!desc.hasConfigurable() ||
-         SameValue(desc.isConfigurable(), current.isConfigurable())) &&
-        (!desc.hasWritable() ||
-         SameValue(desc.isWritable(), current.isWritable())) &&
-        (!desc.hasValue() ||
-         SameValue(desc.getValue(), current.getValue())) &&
-        (!desc.hasGetter() ||
-         SameValue(desc.getGet(), current.getGet())) &&
-        (!desc.hasSetter() ||
-         SameValue(desc.getSet(), current.getSet()))) {
-      return true;
-    }
-    if (!current.isConfigurable()) {
-      // Step 7
-      if (desc.isConfigurable() ||
-          (desc.hasEnumerable() &&
-           desc.isEnumerable() != current.isEnumerable())) {
-        if (should_throw) {
-          throw MakeTypeError("redefine_disallowed", [p]);
-        } else {
-          return;
-        }
-      }
-      // Step 8
-      if (!IsGenericDescriptor(desc)) {
-        // Step 9a
-        if (IsDataDescriptor(current) != IsDataDescriptor(desc)) {
-          if (should_throw) {
-            throw MakeTypeError("redefine_disallowed", [p]);
-          } else {
-            return;
-          }
-        }
-        // Step 10a
-        if (IsDataDescriptor(current) && IsDataDescriptor(desc)) {
-          if (!current.isWritable() && desc.isWritable()) {
-            if (should_throw) {
-              throw MakeTypeError("redefine_disallowed", [p]);
-            } else {
-              return;
-            }
-          }
-          if (!current.isWritable() && desc.hasValue() &&
-              !SameValue(desc.getValue(), current.getValue())) {
-            if (should_throw) {
-              throw MakeTypeError("redefine_disallowed", [p]);
-            } else {
-              return;
-            }
-          }
-        }
-        // Step 11
-        if (IsAccessorDescriptor(desc) && IsAccessorDescriptor(current)) {
-          if (desc.hasSetter() && !SameValue(desc.getSet(), current.getSet())) {
-            if (should_throw) {
-              throw MakeTypeError("redefine_disallowed", [p]);
-            } else {
-              return;
-            }
-          }
-          if (desc.hasGetter() && !SameValue(desc.getGet(),current.getGet())) {
-            if (should_throw) {
-              throw MakeTypeError("redefine_disallowed", [p]);
-            } else {
-              return;
-            }
-          }
-        }
-      }
-    }
-  }
-
-  // Send flags - enumerable and configurable are common - writable is
-  // only send to the data descriptor.
-  // Take special care if enumerable and configurable is not defined on
-  // desc (we need to preserve the existing values from current).
-  var flag = NONE;
-  if (desc.hasEnumerable()) {
-    flag |= desc.isEnumerable() ? 0 : DONT_ENUM;
-  } else if (!IS_UNDEFINED(current)) {
-    flag |= current.isEnumerable() ? 0 : DONT_ENUM;
-  } else {
-    flag |= DONT_ENUM;
-  }
-
-  if (desc.hasConfigurable()) {
-    flag |= desc.isConfigurable() ? 0 : DONT_DELETE;
-  } else if (!IS_UNDEFINED(current)) {
-    flag |= current.isConfigurable() ? 0 : DONT_DELETE;
-  } else
-    flag |= DONT_DELETE;
-
-  if (IsDataDescriptor(desc) ||
-      (IsGenericDescriptor(desc) &&
-       (IS_UNDEFINED(current) || IsDataDescriptor(current)))) {
-    // There are 3 cases that lead here:
-    // Step 4a - defining a new data property.
-    // Steps 9b & 12 - replacing an existing accessor property with a data
-    //                 property.
-    // Step 12 - updating an existing data property with a data or generic
-    //           descriptor.
-
-    if (desc.hasWritable()) {
-      flag |= desc.isWritable() ? 0 : READ_ONLY;
-    } else if (!IS_UNDEFINED(current)) {
-      flag |= current.isWritable() ? 0 : READ_ONLY;
-    } else {
-      flag |= READ_ONLY;
-    }
-
-    var value = void 0;  // Default value is undefined.
-    if (desc.hasValue()) {
-      value = desc.getValue();
-    } else if (!IS_UNDEFINED(current) && IsDataDescriptor(current)) {
-      value = current.getValue();
-    }
-
-    %DefineOrRedefineDataProperty(obj, p, value, flag);
-  } else if (IsGenericDescriptor(desc)) {
-    // Step 12 - updating an existing accessor property with generic
-    //           descriptor. Changing flags only.
-    %DefineOrRedefineAccessorProperty(obj, p, GETTER, current.getGet(), flag);
-  } else {
-    // There are 3 cases that lead here:
-    // Step 4b - defining a new accessor property.
-    // Steps 9c & 12 - replacing an existing data property with an accessor
-    //                 property.
-    // Step 12 - updating an existing accessor property with an accessor
-    //           descriptor.
-    if (desc.hasGetter()) {
-      %DefineOrRedefineAccessorProperty(obj, p, GETTER, desc.getGet(), flag);
-    }
-    if (desc.hasSetter()) {
-      %DefineOrRedefineAccessorProperty(obj, p, SETTER, desc.getSet(), flag);
-    }
-  }
-  return true;
-}
-
-
-// ES5 section 15.4.5.1.
-function DefineArrayProperty(obj, p, desc, should_throw) {
-  var length_desc = GetOwnProperty(obj, "length");
-  var length = length_desc.getValue();
-
-  // Step 3 - Special handling for the length property.
-  if (p == "length") {
-    if (!desc.hasValue()) {
-      return DefineObjectProperty(obj, "length", desc, should_throw);
-    }
-    var new_length = ToUint32(desc.getValue());
-    if (new_length != ToNumber(desc.getValue())) {
-      throw new $RangeError('defineProperty() array length out of range');
-    }
-    // TODO(1756): There still are some uncovered corner cases left on how to
-    // handle changes to the length property of arrays.
-    return DefineObjectProperty(obj, "length", desc, should_throw);
-  }
-
-  // Step 4 - Special handling for array index.
-  var index = ToUint32(p);
-  if (index == ToNumber(p) && index != 4294967295) {
-    if ((index >= length && !length_desc.isWritable()) ||
-        !DefineObjectProperty(obj, p, desc, true)) {
-      if (should_throw) {
-        throw MakeTypeError("define_disallowed", [p]);
-      } else {
-        return;
-      }
-    }
-    if (index >= length) {
-      // TODO(mstarzinger): We should actually set the value of the property
-      // descriptor here and pass it to DefineObjectProperty(). Take a look at
-      // ES5 section 15.4.5.1, step 4.e.i and 4.e.ii for details.
-      obj.length = index + 1;
-    }
-    return true;
-  }
-
-  // Step 5 - Fallback to default implementation.
-  return DefineObjectProperty(obj, p, desc, should_throw);
-}
-
-
-// ES5 section 8.12.9, ES5 section 15.4.5.1 and Harmony proxies.
-function DefineOwnProperty(obj, p, desc, should_throw) {
-  if (%IsJSProxy(obj)) {
-    var attributes = FromGenericPropertyDescriptor(desc);
-    return DefineProxyProperty(obj, p, attributes, should_throw);
-  } else if (IS_ARRAY(obj)) {
-    return DefineArrayProperty(obj, p, desc, should_throw);
-  } else {
-    return DefineObjectProperty(obj, p, desc, should_throw);
-  }
-}
-
-
-// ES5 section 15.2.3.2.
-function ObjectGetPrototypeOf(obj) {
-  if (!IS_SPEC_OBJECT(obj))
-    throw MakeTypeError("obj_ctor_property_non_object", ["getPrototypeOf"]);
-  return %GetPrototype(obj);
-}
-
-
-// ES5 section 15.2.3.3
-function ObjectGetOwnPropertyDescriptor(obj, p) {
-  if (!IS_SPEC_OBJECT(obj))
-    throw MakeTypeError("obj_ctor_property_non_object",
-                        ["getOwnPropertyDescriptor"]);
-  var desc = GetOwnProperty(obj, p);
-  return FromPropertyDescriptor(desc);
-}
-
-
-// For Harmony proxies
-function ToStringArray(obj, trap) {
-  if (!IS_SPEC_OBJECT(obj)) {
-    throw MakeTypeError("proxy_non_object_prop_names", [obj, trap]);
-  }
-  var n = ToUint32(obj.length);
-  var array = new $Array(n);
-  var names = {}
-  for (var index = 0; index < n; index++) {
-    var s = ToString(obj[index]);
-    if (s in names) {
-      throw MakeTypeError("proxy_repeated_prop_name", [obj, trap, s])
-    }
-    array[index] = s;
-    names.s = 0;
-  }
-  return array;
-}
-
-
-// ES5 section 15.2.3.4.
-function ObjectGetOwnPropertyNames(obj) {
-  if (!IS_SPEC_OBJECT(obj))
-    throw MakeTypeError("obj_ctor_property_non_object", ["getOwnPropertyNames"]);
-
-  // Special handling for proxies.
-  if (%IsJSProxy(obj)) {
-    var handler = %GetHandler(obj);
-    var names = CallTrap0(handler, "getOwnPropertyNames", void 0);
-    return ToStringArray(names, "getOwnPropertyNames");
-  }
-
-  // Find all the indexed properties.
-
-  // Get the local element names.
-  var propertyNames = %GetLocalElementNames(obj);
-
-  // Get names for indexed interceptor properties.
-  if (%GetInterceptorInfo(obj) & 1) {
-    var indexedInterceptorNames =
-        %GetIndexedInterceptorElementNames(obj);
-    if (indexedInterceptorNames)
-      propertyNames = propertyNames.concat(indexedInterceptorNames);
-  }
-
-  // Find all the named properties.
-
-  // Get the local property names.
-  propertyNames = propertyNames.concat(%GetLocalPropertyNames(obj));
-
-  // Get names for named interceptor properties if any.
-
-  if (%GetInterceptorInfo(obj) & 2) {
-    var namedInterceptorNames =
-        %GetNamedInterceptorPropertyNames(obj);
-    if (namedInterceptorNames) {
-      propertyNames = propertyNames.concat(namedInterceptorNames);
-    }
-  }
-
-  // Property names are expected to be unique strings.
-  var propertySet = {};
-  var j = 0;
-  for (var i = 0; i < propertyNames.length; ++i) {
-    var name = ToString(propertyNames[i]);
-    // We need to check for the exact property value since for intrinsic
-    // properties like toString if(propertySet["toString"]) will always
-    // succeed.
-    if (propertySet[name] === true)
-      continue;
-    propertySet[name] = true;
-    propertyNames[j++] = name;
-  }
-  propertyNames.length = j;
-
-  return propertyNames;
-}
-
-
-// ES5 section 15.2.3.5.
-function ObjectCreate(proto, properties) {
-  if (!IS_SPEC_OBJECT(proto) && proto !== null) {
-    throw MakeTypeError("proto_object_or_null", [proto]);
-  }
-  var obj = new $Object();
-  obj.__proto__ = proto;
-  if (!IS_UNDEFINED(properties)) ObjectDefineProperties(obj, properties);
-  return obj;
-}
-
-
-// ES5 section 15.2.3.6.
-function ObjectDefineProperty(obj, p, attributes) {
-  if (!IS_SPEC_OBJECT(obj)) {
-    throw MakeTypeError("obj_ctor_property_non_object", ["defineProperty"]);
-  }
-  var name = ToString(p);
-  if (%IsJSProxy(obj)) {
-    // Clone the attributes object for protection.
-    // TODO(rossberg): not spec'ed yet, so not sure if this should involve
-    // non-own properties as it does (or non-enumerable ones, as it doesn't?).
-    var attributesClone = {};
-    for (var a in attributes) {
-      attributesClone[a] = attributes[a];
-    }
-    DefineProxyProperty(obj, name, attributesClone, true);
-    // The following would implement the spec as in the current proposal,
-    // but after recent comments on es-discuss, is most likely obsolete.
-    /*
-    var defineObj = FromGenericPropertyDescriptor(desc);
-    var names = ObjectGetOwnPropertyNames(attributes);
-    var standardNames =
-      {value: 0, writable: 0, get: 0, set: 0, enumerable: 0, configurable: 0};
-    for (var i = 0; i < names.length; i++) {
-      var N = names[i];
-      if (!(%HasLocalProperty(standardNames, N))) {
-        var attr = GetOwnProperty(attributes, N);
-        DefineOwnProperty(descObj, N, attr, true);
-      }
-    }
-    // This is really confusing the types, but it is what the proxies spec
-    // currently requires:
-    desc = descObj;
-    */
-  } else {
-    var desc = ToPropertyDescriptor(attributes);
-    DefineOwnProperty(obj, name, desc, true);
-  }
-  return obj;
-}
-
-
-function GetOwnEnumerablePropertyNames(properties) {
-  var names = new InternalArray();
-  for (var key in properties) {
-    if (%HasLocalProperty(properties, key)) {
-      names.push(key);
-    }
-  }
-  return names;
-}
-
-
-// ES5 section 15.2.3.7.
-function ObjectDefineProperties(obj, properties) {
-  if (!IS_SPEC_OBJECT(obj))
-    throw MakeTypeError("obj_ctor_property_non_object", ["defineProperties"]);
-  var props = ToObject(properties);
-  var names = GetOwnEnumerablePropertyNames(props);
-  for (var i = 0; i < names.length; i++) {
-    var name = names[i];
-    var desc = ToPropertyDescriptor(props[name]);
-    DefineOwnProperty(obj, name, desc, true);
-  }
-  return obj;
-}
-
-
-// Harmony proxies.
-function ProxyFix(obj) {
-  var handler = %GetHandler(obj);
-  var props = CallTrap0(handler, "fix", void 0);
-  if (IS_UNDEFINED(props)) {
-    throw MakeTypeError("handler_returned_undefined", [handler, "fix"]);
-  }
-
-  if (%IsJSFunctionProxy(obj)) {
-    var callTrap = %GetCallTrap(obj);
-    var constructTrap = %GetConstructTrap(obj);
-    var code = DelegateCallAndConstruct(callTrap, constructTrap);
-    %Fix(obj);  // becomes a regular function
-    %SetCode(obj, code);
-    // TODO(rossberg): What about length and other properties? Not specified.
-    // We just put in some half-reasonable defaults for now.
-    var prototype = new $Object();
-    $Object.defineProperty(prototype, "constructor",
-      {value: obj, writable: true, enumerable: false, configrable: true});
-    $Object.defineProperty(obj, "prototype",
-      {value: prototype, writable: true, enumerable: false, configrable: false})
-    $Object.defineProperty(obj, "length",
-      {value: 0, writable: true, enumerable: false, configrable: false});
-  } else {
-    %Fix(obj);
-  }
-  ObjectDefineProperties(obj, props);
-}
-
-
-// ES5 section 15.2.3.8.
-function ObjectSeal(obj) {
-  if (!IS_SPEC_OBJECT(obj)) {
-    throw MakeTypeError("obj_ctor_property_non_object", ["seal"]);
-  }
-  if (%IsJSProxy(obj)) {
-    ProxyFix(obj);
-  }
-  var names = ObjectGetOwnPropertyNames(obj);
-  for (var i = 0; i < names.length; i++) {
-    var name = names[i];
-    var desc = GetOwnProperty(obj, name);
-    if (desc.isConfigurable()) {
-      desc.setConfigurable(false);
-      DefineOwnProperty(obj, name, desc, true);
-    }
-  }
-  %PreventExtensions(obj);
-  return obj;
-}
-
-
-// ES5 section 15.2.3.9.
-function ObjectFreeze(obj) {
-  if (!IS_SPEC_OBJECT(obj)) {
-    throw MakeTypeError("obj_ctor_property_non_object", ["freeze"]);
-  }
-  if (%IsJSProxy(obj)) {
-    ProxyFix(obj);
-  }
-  var names = ObjectGetOwnPropertyNames(obj);
-  for (var i = 0; i < names.length; i++) {
-    var name = names[i];
-    var desc = GetOwnProperty(obj, name);
-    if (desc.isWritable() || desc.isConfigurable()) {
-      if (IsDataDescriptor(desc)) desc.setWritable(false);
-      desc.setConfigurable(false);
-      DefineOwnProperty(obj, name, desc, true);
-    }
-  }
-  %PreventExtensions(obj);
-  return obj;
-}
-
-
-// ES5 section 15.2.3.10
-function ObjectPreventExtension(obj) {
-  if (!IS_SPEC_OBJECT(obj)) {
-    throw MakeTypeError("obj_ctor_property_non_object", ["preventExtension"]);
-  }
-  if (%IsJSProxy(obj)) {
-    ProxyFix(obj);
-  }
-  %PreventExtensions(obj);
-  return obj;
-}
 
 
 // ES5 section 15.2.3.11
@@ -2014,30 +1166,6 @@
 }
 
 
-=======
-// ES5 section 15.2.3.12
-function ObjectIsFrozen(obj) {
-  if (!IS_SPEC_OBJECT(obj)) {
-    throw MakeTypeError("obj_ctor_property_non_object", ["isFrozen"]);
-  }
-  if (%IsJSProxy(obj)) {
-    return false;
-  }
-  var names = ObjectGetOwnPropertyNames(obj);
-  for (var i = 0; i < names.length; i++) {
-    var name = names[i];
-    var desc = GetOwnProperty(obj, name);
-    if (IsDataDescriptor(desc) && desc.isWritable()) return false;
-    if (desc.isConfigurable()) return false;
-  }
-  if (!ObjectIsExtensible(obj)) {
-    return true;
-  }
-  return false;
-}
-
-
->>>>>>> 45790924
 // ES5 section 15.2.3.13
 function ObjectIsExtensible(obj) {
   if (!IS_SPEC_OBJECT(obj)) {
