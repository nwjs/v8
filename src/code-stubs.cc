--- conflicted
+++ resolved
@@ -120,7 +120,6 @@
         desc, flags, masm.CodeObject(), NeedsImmovableCode());
     RecordCodeGeneration(*new_object, &masm);
     FinishCode(*new_object);
-<<<<<<< HEAD
 
     // Update the dictionary and the root in Heap.
     Handle<NumberDictionary> dict =
@@ -148,35 +147,6 @@
     GenerateCode(&masm);
     Heap* heap = masm.isolate()->heap();
 
-=======
-
-    // Update the dictionary and the root in Heap.
-    Handle<NumberDictionary> dict =
-        factory->DictionaryAtNumberPut(
-            Handle<NumberDictionary>(heap->code_stubs()),
-            GetKey(),
-            new_object);
-    heap->public_set_code_stubs(*dict);
-    code = *new_object;
-    Activate(code);
-  } else {
-    CHECK(IsPregenerated() == code->is_pregenerated());
-  }
-
-  ASSERT(!NeedsImmovableCode() || heap->lo_space()->Contains(code));
-  return Handle<Code>(code, isolate);
-}
-
-
-MaybeObject* CodeStub::TryGetCode() {
-  Code* code;
-  if (!FindCodeInCache(&code)) {
-    // Generate the new code.
-    MacroAssembler masm(Isolate::Current(), NULL, 256);
-    GenerateCode(&masm);
-    Heap* heap = masm.isolate()->heap();
-
->>>>>>> 45790924
     // Create the code object.
     CodeDesc desc;
     masm.GetCode(&desc);
@@ -445,31 +415,4 @@
 }
 
 
-<<<<<<< HEAD
-void FastElementsConversionStub::Generate(MacroAssembler* masm) {
-#if defined(V8_TARGET_ARCH_IA32)
-  if (to_ == FAST_ELEMENTS) {
-    if (from_ == FAST_SMI_ONLY_ELEMENTS) {
-      GenerateSmiOnlyToObject(masm);
-    } else if (from_ == FAST_DOUBLE_ELEMENTS) {
-      GenerateDoubleToObject(masm, strict_mode_);
-    } else {
-      UNREACHABLE();
-    }
-    KeyedStoreStubCompiler::GenerateStoreFastElement(masm,
-                                                     is_jsarray_,
-                                                     FAST_ELEMENTS);
-  } else if (from_ == FAST_SMI_ONLY_ELEMENTS && to_ == FAST_DOUBLE_ELEMENTS) {
-    GenerateSmiOnlyToDouble(masm, strict_mode_);
-    KeyedStoreStubCompiler::GenerateStoreFastDoubleElement(masm, is_jsarray_);
-  } else {
-    UNREACHABLE();
-  }
-#else
-  KeyedStoreIC::GenerateRuntimeSetProperty(masm, strict_mode_);
-#endif  // V8_TARGET_ARCH_IA32
-}
-
-=======
->>>>>>> 45790924
 } }  // namespace v8::internal