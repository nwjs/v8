// Copyright 2011 the V8 project authors. All rights reserved.
// Redistribution and use in source and binary forms, with or without
// modification, are permitted provided that the following conditions are
// met:
//
//     * Redistributions of source code must retain the above copyright
//       notice, this list of conditions and the following disclaimer.
//     * Redistributions in binary form must reproduce the above
//       copyright notice, this list of conditions and the following
//       disclaimer in the documentation and/or other materials provided
//       with the distribution.
//     * Neither the name of Google Inc. nor the names of its
//       contributors may be used to endorse or promote products derived
//       from this software without specific prior written permission.
//
// THIS SOFTWARE IS PROVIDED BY THE COPYRIGHT HOLDERS AND CONTRIBUTORS
// "AS IS" AND ANY EXPRESS OR IMPLIED WARRANTIES, INCLUDING, BUT NOT
// LIMITED TO, THE IMPLIED WARRANTIES OF MERCHANTABILITY AND FITNESS FOR
// A PARTICULAR PURPOSE ARE DISCLAIMED. IN NO EVENT SHALL THE COPYRIGHT
// OWNER OR CONTRIBUTORS BE LIABLE FOR ANY DIRECT, INDIRECT, INCIDENTAL,
// SPECIAL, EXEMPLARY, OR CONSEQUENTIAL DAMAGES (INCLUDING, BUT NOT
// LIMITED TO, PROCUREMENT OF SUBSTITUTE GOODS OR SERVICES; LOSS OF USE,
// DATA, OR PROFITS; OR BUSINESS INTERRUPTION) HOWEVER CAUSED AND ON ANY
// THEORY OF LIABILITY, WHETHER IN CONTRACT, STRICT LIABILITY, OR TORT
// (INCLUDING NEGLIGENCE OR OTHERWISE) ARISING IN ANY WAY OUT OF THE USE
// OF THIS SOFTWARE, EVEN IF ADVISED OF THE POSSIBILITY OF SUCH DAMAGE.

// This module contains the platform-specific code. This make the rest of the
// code less dependent on operating system, compilers and runtime libraries.
// This module does specifically not deal with differences between different
// processor architecture.
// The platform classes have the same definition for all platforms. The
// implementation for a particular platform is put in platform_<os>.cc.
// The build system then uses the implementation for the target platform.
//
// This design has been chosen because it is simple and fast. Alternatively,
// the platform dependent classes could have been implemented using abstract
// superclasses with virtual methods and having specializations for each
// platform. This design was rejected because it was more complicated and
// slower. It would require factory methods for selecting the right
// implementation and the overhead of virtual methods for performance
// sensitive like mutex locking/unlocking.

#ifndef V8_PLATFORM_H_
#define V8_PLATFORM_H_

#ifdef __sun
# ifndef signbit
int signbit(double x);
# endif
#endif

// GCC specific stuff
#ifdef __GNUC__

// Needed for va_list on at least MinGW and Android.
#include <stdarg.h>

#define __GNUC_VERSION__ (__GNUC__ * 10000 + __GNUC_MINOR__ * 100)

#endif  // __GNUC__


// Windows specific stuff.
#ifdef WIN32

// Microsoft Visual C++ specific stuff.
#ifdef _MSC_VER

#include "win32-math.h"

int strncasecmp(const char* s1, const char* s2, int n);

#endif  // _MSC_VER

// Random is missing on both Visual Studio and MinGW.
int random();

#endif  // WIN32

#include "atomicops.h"
#include "platform-tls.h"
#include "utils.h"
#include "v8globals.h"

namespace v8 {
namespace internal {

// Use AtomicWord for a machine-sized pointer. It is assumed that
// reads and writes of naturally aligned values of this type are atomic.
typedef intptr_t AtomicWord;

class Semaphore;
class Mutex;

double ceiling(double x);
double modulo(double x, double y);

// Forward declarations.
class Socket;

// ----------------------------------------------------------------------------
// OS
//
// This class has static methods for the different platform specific
// functions. Add methods here to cope with differences between the
// supported platforms.

class OS {
 public:
  // Initializes the platform OS support. Called once at VM startup.
  static void Setup();

  // Returns the accumulated user time for thread. This routine
  // can be used for profiling. The implementation should
  // strive for high-precision timer resolution, preferable
  // micro-second resolution.
  static int GetUserTime(uint32_t* secs,  uint32_t* usecs);

  // Get a tick counter normalized to one tick per microsecond.
  // Used for calculating time intervals.
  static int64_t Ticks();

  // Returns current time as the number of milliseconds since
  // 00:00:00 UTC, January 1, 1970.
  static double TimeCurrentMillis();

  // Returns a string identifying the current time zone. The
  // timestamp is used for determining if DST is in effect.
  static const char* LocalTimezone(double time);

  // Returns the local time offset in milliseconds east of UTC without
  // taking daylight savings time into account.
  static double LocalTimeOffset();

  // Returns the daylight savings offset for the given time.
  static double DaylightSavingsOffset(double time);

  // Returns last OS error.
  static int GetLastError();

  static FILE* FOpen(const char* path, const char* mode);
  static bool Remove(const char* path);

  // Opens a temporary file, the file is auto removed on close.
  static FILE* OpenTemporaryFile();

  // Log file open mode is platform-dependent due to line ends issues.
  static const char* const LogFileOpenMode;

  // Print output to console. This is mostly used for debugging output.
  // On platforms that has standard terminal output, the output
  // should go to stdout.
  static void Print(const char* format, ...);
  static void VPrint(const char* format, va_list args);

  // Print output to a file. This is mostly used for debugging output.
  static void FPrint(FILE* out, const char* format, ...);
  static void VFPrint(FILE* out, const char* format, va_list args);

  // Print error output to console. This is mostly used for error message
  // output. On platforms that has standard terminal output, the output
  // should go to stderr.
  static void PrintError(const char* format, ...);
  static void VPrintError(const char* format, va_list args);

  // Allocate/Free memory used by JS heap. Pages are readable/writable, but
  // they are not guaranteed to be executable unless 'executable' is true.
  // Returns the address of allocated memory, or NULL if failed.
  static void* Allocate(const size_t requested,
                        size_t* allocated,
                        bool is_executable);
  static void Free(void* address, const size_t size);

  // Mark code segments non-writable.
  static void ProtectCode(void* address, const size_t size);

  // Assign memory as a guard page so that access will cause an exception.
  static void Guard(void* address, const size_t size);

<<<<<<< HEAD
  // Generate a random address to be used for hinting mmap().
  static void* GetRandomMmapAddr();

=======
>>>>>>> 45790924
  // Get the Alignment guaranteed by Allocate().
  static size_t AllocateAlignment();

  // Returns an indication of whether a pointer is in a space that
  // has been allocated by Allocate().  This method may conservatively
  // always return false, but giving more accurate information may
  // improve the robustness of the stack dump code in the presence of
  // heap corruption.
  static bool IsOutsideAllocatedSpace(void* pointer);

  // Sleep for a number of milliseconds.
  static void Sleep(const int milliseconds);

  // Abort the current process.
  static void Abort();

  // Debug break.
  static void DebugBreak();

  // Walk the stack.
  static const int kStackWalkError = -1;
  static const int kStackWalkMaxNameLen = 256;
  static const int kStackWalkMaxTextLen = 256;
  struct StackFrame {
    void* address;
    char text[kStackWalkMaxTextLen];
  };

  static int StackWalk(Vector<StackFrame> frames);

  // Factory method for creating platform dependent Mutex.
  // Please use delete to reclaim the storage for the returned Mutex.
  static Mutex* CreateMutex();

  // Factory method for creating platform dependent Semaphore.
  // Please use delete to reclaim the storage for the returned Semaphore.
  static Semaphore* CreateSemaphore(int count);

  // Factory method for creating platform dependent Socket.
  // Please use delete to reclaim the storage for the returned Socket.
  static Socket* CreateSocket();

  class MemoryMappedFile {
   public:
    static MemoryMappedFile* open(const char* name);
    static MemoryMappedFile* create(const char* name, int size, void* initial);
    virtual ~MemoryMappedFile() { }
    virtual void* memory() = 0;
    virtual int size() = 0;
  };

  // Safe formatting print. Ensures that str is always null-terminated.
  // Returns the number of chars written, or -1 if output was truncated.
  static int SNPrintF(Vector<char> str, const char* format, ...);
  static int VSNPrintF(Vector<char> str,
                       const char* format,
                       va_list args);

  static char* StrChr(char* str, int c);
  static void StrNCpy(Vector<char> dest, const char* src, size_t n);

  // Support for the profiler.  Can do nothing, in which case ticks
  // occuring in shared libraries will not be properly accounted for.
  static void LogSharedLibraryAddresses();

  // Support for the profiler.  Notifies the external profiling
  // process that a code moving garbage collection starts.  Can do
  // nothing, in which case the code objects must not move (e.g., by
  // using --never-compact) if accurate profiling is desired.
  static void SignalCodeMovingGC();

  // The return value indicates the CPU features we are sure of because of the
  // OS.  For example MacOSX doesn't run on any x86 CPUs that don't have SSE2
  // instructions.
  // This is a little messy because the interpretation is subject to the cross
  // of the CPU and the OS.  The bits in the answer correspond to the bit
  // positions indicated by the members of the CpuFeature enum from globals.h
  static uint64_t CpuFeaturesImpliedByPlatform();

  // Maximum size of the virtual memory.  0 means there is no artificial
  // limit.
  static intptr_t MaxVirtualMemory();

  // Returns the double constant NAN
  static double nan_value();

  // Support runtime detection of VFP3 on ARM CPUs.
  static bool ArmCpuHasFeature(CpuFeature feature);

  // Support runtime detection of whether the hard float option of the
  // EABI is used.
  static bool ArmUsingHardFloat();

  // Support runtime detection of FPU on MIPS CPUs.
  static bool MipsCpuHasFeature(CpuFeature feature);

  // Returns the activation frame alignment constraint or zero if
  // the platform doesn't care. Guaranteed to be a power of two.
  static int ActivationFrameAlignment();

  static void ReleaseStore(volatile AtomicWord* ptr, AtomicWord value);

#if defined(V8_TARGET_ARCH_IA32)
  // Copy memory area to disjoint memory area.
  static void MemCopy(void* dest, const void* src, size_t size);
  // Limit below which the extra overhead of the MemCopy function is likely
  // to outweigh the benefits of faster copying.
  static const int kMinComplexMemCopy = 64;
  typedef void (*MemCopyFunction)(void* dest, const void* src, size_t size);

#else  // V8_TARGET_ARCH_IA32
  static void MemCopy(void* dest, const void* src, size_t size) {
    memcpy(dest, src, size);
  }
  static const int kMinComplexMemCopy = 256;
#endif  // V8_TARGET_ARCH_IA32

 private:
  static const int msPerSecond = 1000;

  DISALLOW_IMPLICIT_CONSTRUCTORS(OS);
};

// Represents and controls an area of reserved memory.
// Control of the reserved memory can be assigned to another VirtualMemory
// object by assignment or copy-contructing. This removes the reserved memory
// from the original object.
class VirtualMemory {
 public:
  // Empty VirtualMemory object, controlling no reserved memory.
  VirtualMemory();

  // Reserves virtual memory with size.
  explicit VirtualMemory(size_t size);

  // Reserves virtual memory containing an area of the given size that
  // is aligned per alignment. This may not be at the position returned
  // by address().
  VirtualMemory(size_t size, size_t alignment);

  // Releases the reserved memory, if any, controlled by this VirtualMemory
  // object.
  ~VirtualMemory();

  // Returns whether the memory has been reserved.
  bool IsReserved();

  // Initialize or resets an embedded VirtualMemory object.
  void Reset();

  // Returns the start address of the reserved memory.
  // If the memory was reserved with an alignment, this address is not
  // necessarily aligned. The user might need to round it up to a multiple of
  // the alignment to get the start of the aligned block.
  void* address() {
    ASSERT(IsReserved());
    return address_;
  }

  // Returns the size of the reserved memory. The returned value is only
  // meaningful when IsReserved() returns true.
  // If the memory was reserved with an alignment, this size may be larger
  // than the requested size.
  size_t size() { return size_; }

  // Commits real memory. Returns whether the operation succeeded.
  bool Commit(void* address, size_t size, bool is_executable);

  // Uncommit real memory.  Returns whether the operation succeeded.
  bool Uncommit(void* address, size_t size);

  void Release() {
    ASSERT(IsReserved());
    // Notice: Order is important here. The VirtualMemory object might live
    // inside the allocated region.
    void* address = address_;
    size_t size = size_;
    Reset();
    bool result = ReleaseRegion(address, size);
    USE(result);
    ASSERT(result);
  }

  // Assign control of the reserved region to a different VirtualMemory object.
  // The old object is no longer functional (IsReserved() returns false).
  void TakeControl(VirtualMemory* from) {
    ASSERT(!IsReserved());
    address_ = from->address_;
    size_ = from->size_;
    from->Reset();
  }

  static void* ReserveRegion(size_t size);

  static bool CommitRegion(void* base, size_t size, bool is_executable);

  static bool UncommitRegion(void* base, size_t size);

  // Must be called with a base pointer that has been returned by ReserveRegion
  // and the same size it was reserved with.
  static bool ReleaseRegion(void* base, size_t size);

 private:
  void* address_;  // Start address of the virtual memory.
  size_t size_;  // Size of the virtual memory.
};


// ----------------------------------------------------------------------------
// Thread
//
// Thread objects are used for creating and running threads. When the start()
// method is called the new thread starts running the run() method in the new
// thread. The Thread object should not be deallocated before the thread has
// terminated.

class Thread {
 public:
  // Opaque data type for thread-local storage keys.
  // LOCAL_STORAGE_KEY_MIN_VALUE and LOCAL_STORAGE_KEY_MAX_VALUE are specified
  // to ensure that enumeration type has correct value range (see Issue 830 for
  // more details).
  enum LocalStorageKey {
    LOCAL_STORAGE_KEY_MIN_VALUE = kMinInt,
    LOCAL_STORAGE_KEY_MAX_VALUE = kMaxInt
  };

  struct Options {
    Options() : name("v8:<unknown>"), stack_size(0) {}

    const char* name;
    int stack_size;
  };

  // Create new thread.
  explicit Thread(const Options& options);
  explicit Thread(const char* name);
  virtual ~Thread();

  // Start new thread by calling the Run() method in the new thread.
  void Start();

  // Wait until thread terminates.
  void Join();

  inline const char* name() const {
    return name_;
  }

  // Abstract method for run handler.
  virtual void Run() = 0;

  // Thread-local storage.
  static LocalStorageKey CreateThreadLocalKey();
  static void DeleteThreadLocalKey(LocalStorageKey key);
  static void* GetThreadLocal(LocalStorageKey key);
  static int GetThreadLocalInt(LocalStorageKey key) {
    return static_cast<int>(reinterpret_cast<intptr_t>(GetThreadLocal(key)));
  }
  static void SetThreadLocal(LocalStorageKey key, void* value);
  static void SetThreadLocalInt(LocalStorageKey key, int value) {
    SetThreadLocal(key, reinterpret_cast<void*>(static_cast<intptr_t>(value)));
  }
  static bool HasThreadLocal(LocalStorageKey key) {
    return GetThreadLocal(key) != NULL;
  }

#ifdef V8_FAST_TLS_SUPPORTED
  static inline void* GetExistingThreadLocal(LocalStorageKey key) {
    void* result = reinterpret_cast<void*>(
        InternalGetExistingThreadLocal(static_cast<intptr_t>(key)));
    ASSERT(result == GetThreadLocal(key));
    return result;
  }
#else
  static inline void* GetExistingThreadLocal(LocalStorageKey key) {
    return GetThreadLocal(key);
  }
#endif

  // A hint to the scheduler to let another thread run.
  static void YieldCPU();


  // The thread name length is limited to 16 based on Linux's implementation of
  // prctl().
  static const int kMaxThreadNameLength = 16;

  class PlatformData;
  PlatformData* data() { return data_; }

 private:
  void set_name(const char *name);

  PlatformData* data_;

  char name_[kMaxThreadNameLength];
  int stack_size_;

  DISALLOW_COPY_AND_ASSIGN(Thread);
};


// ----------------------------------------------------------------------------
// Mutex
//
// Mutexes are used for serializing access to non-reentrant sections of code.
// The implementations of mutex should allow for nested/recursive locking.

class Mutex {
 public:
  virtual ~Mutex() {}

  // Locks the given mutex. If the mutex is currently unlocked, it becomes
  // locked and owned by the calling thread, and immediately. If the mutex
  // is already locked by another thread, suspends the calling thread until
  // the mutex is unlocked.
  virtual int Lock() = 0;

  // Unlocks the given mutex. The mutex is assumed to be locked and owned by
  // the calling thread on entrance.
  virtual int Unlock() = 0;

  // Tries to lock the given mutex. Returns whether the mutex was
  // successfully locked.
  virtual bool TryLock() = 0;
};


// ----------------------------------------------------------------------------
// ScopedLock
//
// Stack-allocated ScopedLocks provide block-scoped locking and
// unlocking of a mutex.
class ScopedLock {
 public:
  explicit ScopedLock(Mutex* mutex): mutex_(mutex) {
    ASSERT(mutex_ != NULL);
    mutex_->Lock();
  }
  ~ScopedLock() {
    mutex_->Unlock();
  }

 private:
  Mutex* mutex_;
  DISALLOW_COPY_AND_ASSIGN(ScopedLock);
};


// ----------------------------------------------------------------------------
// Semaphore
//
// A semaphore object is a synchronization object that maintains a count. The
// count is decremented each time a thread completes a wait for the semaphore
// object and incremented each time a thread signals the semaphore. When the
// count reaches zero,  threads waiting for the semaphore blocks until the
// count becomes non-zero.

class Semaphore {
 public:
  virtual ~Semaphore() {}

  // Suspends the calling thread until the semaphore counter is non zero
  // and then decrements the semaphore counter.
  virtual void Wait() = 0;

  // Suspends the calling thread until the counter is non zero or the timeout
  // time has passsed. If timeout happens the return value is false and the
  // counter is unchanged. Otherwise the semaphore counter is decremented and
  // true is returned. The timeout value is specified in microseconds.
  virtual bool Wait(int timeout) = 0;

  // Increments the semaphore counter.
  virtual void Signal() = 0;
};


// ----------------------------------------------------------------------------
// Socket
//

class Socket {
 public:
  virtual ~Socket() {}

  // Server initialization.
  virtual bool Bind(const int port) = 0;
  virtual bool Listen(int backlog) const = 0;
  virtual Socket* Accept() const = 0;

  // Client initialization.
  virtual bool Connect(const char* host, const char* port) = 0;

  // Shutdown socket for both read and write. This causes blocking Send and
  // Receive calls to exit. After Shutdown the Socket object cannot be used for
  // any communication.
  virtual bool Shutdown() = 0;

  // Data Transimission
  virtual int Send(const char* data, int len) const = 0;
  virtual int Receive(char* data, int len) const = 0;

  // Set the value of the SO_REUSEADDR socket option.
  virtual bool SetReuseAddress(bool reuse_address) = 0;

  virtual bool IsValid() const = 0;

  static bool Setup();
  static int LastError();
  static uint16_t HToN(uint16_t value);
  static uint16_t NToH(uint16_t value);
  static uint32_t HToN(uint32_t value);
  static uint32_t NToH(uint32_t value);
};


// ----------------------------------------------------------------------------
// Sampler
//
// A sampler periodically samples the state of the VM and optionally
// (if used for profiling) the program counter and stack pointer for
// the thread that created it.

// TickSample captures the information collected for each sample.
class TickSample {
 public:
  TickSample()
      : state(OTHER),
        pc(NULL),
        sp(NULL),
        fp(NULL),
        tos(NULL),
        frames_count(0),
        has_external_callback(false) {}
  StateTag state;  // The state of the VM.
  Address pc;      // Instruction pointer.
  Address sp;      // Stack pointer.
  Address fp;      // Frame pointer.
  union {
    Address tos;   // Top stack value (*sp).
    Address external_callback;
  };
  static const int kMaxFramesCount = 64;
  Address stack[kMaxFramesCount];  // Call stack.
  int frames_count : 8;  // Number of captured frames.
  bool has_external_callback : 1;
};

class Sampler {
 public:
  // Initialize sampler.
  Sampler(Isolate* isolate, int interval);
  virtual ~Sampler();

  int interval() const { return interval_; }

  // Performs stack sampling.
  void SampleStack(TickSample* sample) {
    DoSampleStack(sample);
    IncSamplesTaken();
  }

  // This method is called for each sampling period with the current
  // program counter.
  virtual void Tick(TickSample* sample) = 0;

  // Start and stop sampler.
  void Start();
  void Stop();

  // Is the sampler used for profiling?
  bool IsProfiling() const { return NoBarrier_Load(&profiling_) > 0; }
  void IncreaseProfilingDepth() { NoBarrier_AtomicIncrement(&profiling_, 1); }
  void DecreaseProfilingDepth() { NoBarrier_AtomicIncrement(&profiling_, -1); }

  // Whether the sampler is running (that is, consumes resources).
  bool IsActive() const { return NoBarrier_Load(&active_); }

  Isolate* isolate() { return isolate_; }

  // Used in tests to make sure that stack sampling is performed.
  int samples_taken() const { return samples_taken_; }
  void ResetSamplesTaken() { samples_taken_ = 0; }

  class PlatformData;
  PlatformData* data() { return data_; }

  PlatformData* platform_data() { return data_; }

 protected:
  virtual void DoSampleStack(TickSample* sample) = 0;

 private:
  void SetActive(bool value) { NoBarrier_Store(&active_, value); }
  void IncSamplesTaken() { if (++samples_taken_ < 0) samples_taken_ = 0; }

  Isolate* isolate_;
  const int interval_;
  Atomic32 profiling_;
  Atomic32 active_;
  PlatformData* data_;  // Platform specific data.
  int samples_taken_;  // Counts stack samples taken.
  DISALLOW_IMPLICIT_CONSTRUCTORS(Sampler);
};


} }  // namespace v8::internal

#endif  // V8_PLATFORM_H_<|MERGE_RESOLUTION|>--- conflicted
+++ resolved
@@ -178,12 +178,6 @@
   // Assign memory as a guard page so that access will cause an exception.
   static void Guard(void* address, const size_t size);
 
-<<<<<<< HEAD
-  // Generate a random address to be used for hinting mmap().
-  static void* GetRandomMmapAddr();
-
-=======
->>>>>>> 45790924
   // Get the Alignment guaranteed by Allocate().
   static size_t AllocateAlignment();
 
