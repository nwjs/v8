// Copyright (c) 1994-2006 Sun Microsystems Inc.
// All Rights Reserved.
//
// Redistribution and use in source and binary forms, with or without
// modification, are permitted provided that the following conditions are
// met:
//
// - Redistributions of source code must retain the above copyright notice,
// this list of conditions and the following disclaimer.
//
// - Redistribution in binary form must reproduce the above copyright
// notice, this list of conditions and the following disclaimer in the
// documentation and/or other materials provided with the distribution.
//
// - Neither the name of Sun Microsystems or the names of contributors may
// be used to endorse or promote products derived from this software without
// specific prior written permission.
//
// THIS SOFTWARE IS PROVIDED BY THE COPYRIGHT HOLDERS AND CONTRIBUTORS "AS
// IS" AND ANY EXPRESS OR IMPLIED WARRANTIES, INCLUDING, BUT NOT LIMITED TO,
// THE IMPLIED WARRANTIES OF MERCHANTABILITY AND FITNESS FOR A PARTICULAR
// PURPOSE ARE DISCLAIMED. IN NO EVENT SHALL THE COPYRIGHT OWNER OR
// CONTRIBUTORS BE LIABLE FOR ANY DIRECT, INDIRECT, INCIDENTAL, SPECIAL,
// EXEMPLARY, OR CONSEQUENTIAL DAMAGES (INCLUDING, BUT NOT LIMITED TO,
// PROCUREMENT OF SUBSTITUTE GOODS OR SERVICES; LOSS OF USE, DATA, OR
// PROFITS; OR BUSINESS INTERRUPTION) HOWEVER CAUSED AND ON ANY THEORY OF
// LIABILITY, WHETHER IN CONTRACT, STRICT LIABILITY, OR TORT (INCLUDING
// NEGLIGENCE OR OTHERWISE) ARISING IN ANY WAY OUT OF THE USE OF THIS
// SOFTWARE, EVEN IF ADVISED OF THE POSSIBILITY OF SUCH DAMAGE.

// The original source code covered by the above license above has been
// modified significantly by Google Inc.
// Copyright 2011 the V8 project authors. All rights reserved.

#ifndef V8_ASSEMBLER_H_
#define V8_ASSEMBLER_H_

#include "allocation.h"
#include "gdb-jit.h"
#include "runtime.h"
#include "token.h"

namespace v8 {
namespace internal {

const unsigned kNoASTId = -1;
// -----------------------------------------------------------------------------
// Platform independent assembler base class.

class AssemblerBase: public Malloced {
 public:
  explicit AssemblerBase(Isolate* isolate);

  Isolate* isolate() const { return isolate_; }
  int jit_cookie() { return jit_cookie_; }

 private:
  Isolate* isolate_;
  int jit_cookie_;
};

// -----------------------------------------------------------------------------
// Common double constants.

class DoubleConstant: public AllStatic {
 public:
  static const double min_int;
  static const double one_half;
  static const double minus_zero;
  static const double zero;
  static const double uint8_max_value;
  static const double negative_infinity;
  static const double canonical_non_hole_nan;
  static const double the_hole_nan;
};


// -----------------------------------------------------------------------------
// Labels represent pc locations; they are typically jump or call targets.
// After declaration, a label can be freely used to denote known or (yet)
// unknown pc location. Assembler::bind() is used to bind a label to the
// current pc. A label can be bound only once.

class Label BASE_EMBEDDED {
 public:
  enum Distance {
    kNear, kFar
  };

  INLINE(Label()) {
    Unuse();
    UnuseNear();
  }

  INLINE(~Label()) {
    ASSERT(!is_linked());
    ASSERT(!is_near_linked());
  }

  INLINE(void Unuse()) { pos_ = 0; }
  INLINE(void UnuseNear()) { near_link_pos_ = 0; }

  INLINE(bool is_bound() const) { return pos_ <  0; }
  INLINE(bool is_unused() const) { return pos_ == 0 && near_link_pos_ == 0; }
  INLINE(bool is_linked() const) { return pos_ >  0; }
  INLINE(bool is_near_linked() const) { return near_link_pos_ > 0; }

  // Returns the position of bound or linked labels. Cannot be used
  // for unused labels.
  int pos() const;
  int near_link_pos() const { return near_link_pos_ - 1; }

 private:
  // pos_ encodes both the binding state (via its sign)
  // and the binding position (via its value) of a label.
  //
  // pos_ <  0  bound label, pos() returns the jump target position
  // pos_ == 0  unused label
  // pos_ >  0  linked label, pos() returns the last reference position
  int pos_;

  // Behaves like |pos_| in the "> 0" case, but for near jumps to this label.
  int near_link_pos_;

  void bind_to(int pos)  {
    pos_ = -pos - 1;
    ASSERT(is_bound());
  }
  void link_to(int pos, Distance distance = kFar) {
    if (distance == kNear) {
      near_link_pos_ = pos + 1;
      ASSERT(is_near_linked());
    } else {
      pos_ = pos + 1;
      ASSERT(is_linked());
    }
  }

  friend class Assembler;
  friend class RegexpAssembler;
  friend class Displacement;
  friend class RegExpMacroAssemblerIrregexp;
};


enum SaveFPRegsMode { kDontSaveFPRegs, kSaveFPRegs };


// -----------------------------------------------------------------------------
// Relocation information


// Relocation information consists of the address (pc) of the datum
// to which the relocation information applies, the relocation mode
// (rmode), and an optional data field. The relocation mode may be
// "descriptive" and not indicate a need for relocation, but simply
// describe a property of the datum. Such rmodes are useful for GC
// and nice disassembly output.

class RelocInfo BASE_EMBEDDED {
 public:
  // The constant kNoPosition is used with the collecting of source positions
  // in the relocation information. Two types of source positions are collected
  // "position" (RelocMode position) and "statement position" (RelocMode
  // statement_position). The "position" is collected at places in the source
  // code which are of interest when making stack traces to pin-point the source
  // location of a stack frame as close as possible. The "statement position" is
  // collected at the beginning at each statement, and is used to indicate
  // possible break locations. kNoPosition is used to indicate an
  // invalid/uninitialized position value.
  static const int kNoPosition = -1;

  // This string is used to add padding comments to the reloc info in cases
  // where we are not sure to have enough space for patching in during
  // lazy deoptimization. This is the case if we have indirect calls for which
  // we do not normally record relocation info.
  static const char* const kFillerCommentString;

  // The minimum size of a comment is equal to three bytes for the extra tagged
  // pc + the tag for the data, and kPointerSize for the actual pointer to the
  // comment.
  static const int kMinRelocCommentSize = 3 + kPointerSize;

  // The maximum size for a call instruction including pc-jump.
  static const int kMaxCallSize = 6;

  // The maximum pc delta that will use the short encoding.
  static const int kMaxSmallPCDelta;

  enum Mode {
    // Please note the order is important (see IsCodeTarget, IsGCRelocMode).
    CODE_TARGET,  // Code target which is not any of the above.
    CODE_TARGET_WITH_ID,
    CONSTRUCT_CALL,  // code target that is a call to a JavaScript constructor.
    CODE_TARGET_CONTEXT,  // Code target used for contextual loads and stores.
    DEBUG_BREAK,  // Code target for the debugger statement.
    EMBEDDED_OBJECT,
    GLOBAL_PROPERTY_CELL,

    // Everything after runtime_entry (inclusive) is not GC'ed.
    RUNTIME_ENTRY,
    JS_RETURN,  // Marks start of the ExitJSFrame code.
    COMMENT,
    POSITION,  // See comment for kNoPosition above.
    STATEMENT_POSITION,  // See comment for kNoPosition above.
    DEBUG_BREAK_SLOT,  // Additional code inserted for debug break slot.
    EXTERNAL_REFERENCE,  // The address of an external C++ function.
    INTERNAL_REFERENCE,  // An address inside the same function.

    // add more as needed
    // Pseudo-types
    NUMBER_OF_MODES,  // There are at most 14 modes with noncompact encoding.
    NONE,  // never recorded
    LAST_CODE_ENUM = DEBUG_BREAK,
    LAST_GCED_ENUM = GLOBAL_PROPERTY_CELL,
    // Modes <= LAST_COMPACT_ENUM are guaranteed to have compact encoding.
    LAST_COMPACT_ENUM = CODE_TARGET_WITH_ID
  };


  RelocInfo() {}

  RelocInfo(byte* pc, Mode rmode, intptr_t data, Code* host)
      : pc_(pc), rmode_(rmode), data_(data), host_(host) {
  }

  static inline bool IsConstructCall(Mode mode) {
    return mode == CONSTRUCT_CALL;
  }
  static inline bool IsCodeTarget(Mode mode) {
    return mode <= LAST_CODE_ENUM;
  }
<<<<<<< HEAD
  static inline bool IsEmbeddedObject(Mode mode) {
    return mode == EMBEDDED_OBJECT;
  }
=======
>>>>>>> 45790924
  // Is the relocation mode affected by GC?
  static inline bool IsGCRelocMode(Mode mode) {
    return mode <= LAST_GCED_ENUM;
  }
  static inline bool IsJSReturn(Mode mode) {
    return mode == JS_RETURN;
  }
  static inline bool IsComment(Mode mode) {
    return mode == COMMENT;
  }
  static inline bool IsPosition(Mode mode) {
    return mode == POSITION || mode == STATEMENT_POSITION;
  }
  static inline bool IsStatementPosition(Mode mode) {
    return mode == STATEMENT_POSITION;
  }
  static inline bool IsExternalReference(Mode mode) {
    return mode == EXTERNAL_REFERENCE;
  }
  static inline bool IsInternalReference(Mode mode) {
    return mode == INTERNAL_REFERENCE;
  }
  static inline bool IsDebugBreakSlot(Mode mode) {
    return mode == DEBUG_BREAK_SLOT;
  }
  static inline int ModeMask(Mode mode) { return 1 << mode; }

  // Accessors
  byte* pc() const { return pc_; }
  void set_pc(byte* pc) { pc_ = pc; }
  Mode rmode() const {  return rmode_; }
  intptr_t data() const { return data_; }
  Code* host() const { return host_; }

  // Apply a relocation by delta bytes
  INLINE(void apply(intptr_t delta));
<<<<<<< HEAD

  // Is the pointer this relocation info refers to coded like a plain pointer
  // or is it strange in some way (eg relative or patched into a series of
  // instructions).
  bool IsCodedSpecially();

=======

  // Is the pointer this relocation info refers to coded like a plain pointer
  // or is it strange in some way (eg relative or patched into a series of
  // instructions).
  bool IsCodedSpecially();

>>>>>>> 45790924
  // Read/modify the code target in the branch/call instruction
  // this relocation applies to;
  // can only be called if IsCodeTarget(rmode_) || rmode_ == RUNTIME_ENTRY
  INLINE(Address target_address());
  INLINE(void set_target_address(Address target));
  INLINE(Object* target_object());
  INLINE(Handle<Object> target_object_handle(Assembler* origin));
  INLINE(Object** target_object_address());
  INLINE(void set_target_object(Object* target));
  INLINE(JSGlobalPropertyCell* target_cell());
  INLINE(Handle<JSGlobalPropertyCell> target_cell_handle());
  INLINE(void set_target_cell(JSGlobalPropertyCell* cell));


  // Read the address of the word containing the target_address in an
  // instruction stream.  What this means exactly is architecture-independent.
  // The only architecture-independent user of this function is the serializer.
  // The serializer uses it to find out how many raw bytes of instruction to
  // output before the next target.  Architecture-independent code shouldn't
  // dereference the pointer it gets back from this.
  INLINE(Address target_address_address());
  // This indicates how much space a target takes up when deserializing a code
  // stream.  For most architectures this is just the size of a pointer.  For
  // an instruction like movw/movt where the target bits are mixed into the
  // instruction bits the size of the target will be zero, indicating that the
  // serializer should not step forwards in memory after a target is resolved
  // and written.  In this case the target_address_address function above
  // should return the end of the instructions to be patched, allowing the
  // deserializer to deserialize the instructions as raw bytes and put them in
  // place, ready to be patched with the target.
  INLINE(int target_address_size());

  // Read/modify the reference in the instruction this relocation
  // applies to; can only be called if rmode_ is external_reference
  INLINE(Address* target_reference_address());

  // Read/modify the address of a call instruction. This is used to relocate
  // the break points where straight-line code is patched with a call
  // instruction.
  INLINE(Address call_address());
  INLINE(void set_call_address(Address target));
  INLINE(Object* call_object());
  INLINE(void set_call_object(Object* target));
  INLINE(Object** call_object_address());

  template<typename StaticVisitor> inline void Visit(Heap* heap);
  inline void Visit(ObjectVisitor* v);

  // Patch the code with some other code.
  void PatchCode(byte* instructions, int instruction_count);

  // Patch the code with a call.
  void PatchCodeWithCall(Address target, int guard_bytes);

  // Check whether this return sequence has been patched
  // with a call to the debugger.
  INLINE(bool IsPatchedReturnSequence());

  // Check whether this debug break slot has been patched with a call to the
  // debugger.
  INLINE(bool IsPatchedDebugBreakSlotSequence());

#ifdef ENABLE_DISASSEMBLER
  // Printing
  static const char* RelocModeName(Mode rmode);
  void Print(FILE* out);
#endif  // ENABLE_DISASSEMBLER
#ifdef DEBUG
  // Debugging
  void Verify();
#endif

  static const int kCodeTargetMask = (1 << (LAST_CODE_ENUM + 1)) - 1;
  static const int kPositionMask = 1 << POSITION | 1 << STATEMENT_POSITION;
  static const int kDataMask =
      (1 << CODE_TARGET_WITH_ID) | kPositionMask | (1 << COMMENT);
  static const int kApplyMask;  // Modes affected by apply. Depends on arch.

 private:
  // On ARM, note that pc_ is the address of the constant pool entry
  // to be relocated and not the address of the instruction
  // referencing the constant pool entry (except when rmode_ ==
  // comment).
  byte* pc_;
  Mode rmode_;
  intptr_t data_;
  Code* host_;
#ifdef V8_TARGET_ARCH_MIPS
  // Code and Embedded Object pointers in mips are stored split
  // across two consecutive 32-bit instructions. Heap management
  // routines expect to access these pointers indirectly. The following
  // location provides a place for these pointers to exist natually
  // when accessed via the Iterator.
  Object *reconstructed_obj_ptr_;
  // External-reference pointers are also split across instruction-pairs
  // in mips, but are accessed via indirect pointers. This location
  // provides a place for that pointer to exist naturally. Its address
  // is returned by RelocInfo::target_reference_address().
  Address reconstructed_adr_ptr_;
#endif  // V8_TARGET_ARCH_MIPS
  friend class RelocIterator;
};


// RelocInfoWriter serializes a stream of relocation info. It writes towards
// lower addresses.
class RelocInfoWriter BASE_EMBEDDED {
 public:
  RelocInfoWriter() : pos_(NULL),
                      last_pc_(NULL),
                      last_id_(0),
                      last_position_(0) {}
  RelocInfoWriter(byte* pos, byte* pc) : pos_(pos),
                                         last_pc_(pc),
                                         last_id_(0),
                                         last_position_(0) {}

  byte* pos() const { return pos_; }
  byte* last_pc() const { return last_pc_; }

  void Write(const RelocInfo* rinfo);

  // Update the state of the stream after reloc info buffer
  // and/or code is moved while the stream is active.
  void Reposition(byte* pos, byte* pc) {
    pos_ = pos;
    last_pc_ = pc;
  }

  // Max size (bytes) of a written RelocInfo. Longest encoding is
  // ExtraTag, VariableLengthPCJump, ExtraTag, pc_delta, ExtraTag, data_delta.
  // On ia32 and arm this is 1 + 4 + 1 + 1 + 1 + 4 = 12.
  // On x64 this is 1 + 4 + 1 + 1 + 1 + 8 == 16;
  // Here we use the maximum of the two.
  static const int kMaxSize = 16;

 private:
  inline uint32_t WriteVariableLengthPCJump(uint32_t pc_delta);
  inline void WriteTaggedPC(uint32_t pc_delta, int tag);
  inline void WriteExtraTaggedPC(uint32_t pc_delta, int extra_tag);
  inline void WriteExtraTaggedIntData(int data_delta, int top_tag);
  inline void WriteExtraTaggedData(intptr_t data_delta, int top_tag);
  inline void WriteTaggedData(intptr_t data_delta, int tag);
  inline void WriteExtraTag(int extra_tag, int top_tag);

  byte* pos_;
  byte* last_pc_;
  int last_id_;
  int last_position_;
  DISALLOW_COPY_AND_ASSIGN(RelocInfoWriter);
};


// A RelocIterator iterates over relocation information.
// Typical use:
//
//   for (RelocIterator it(code); !it.done(); it.next()) {
//     // do something with it.rinfo() here
//   }
//
// A mask can be specified to skip unwanted modes.
class RelocIterator: public Malloced {
 public:
  // Create a new iterator positioned at
  // the beginning of the reloc info.
  // Relocation information with mode k is included in the
  // iteration iff bit k of mode_mask is set.
  explicit RelocIterator(Code* code, int mode_mask = -1);
  explicit RelocIterator(const CodeDesc& desc, int mode_mask = -1);

  // Iteration
  bool done() const { return done_; }
  void next();

  // Return pointer valid until next next().
  RelocInfo* rinfo() {
    ASSERT(!done());
    return &rinfo_;
  }

 private:
  // Advance* moves the position before/after reading.
  // *Read* reads from current byte(s) into rinfo_.
  // *Get* just reads and returns info on current byte.
  void Advance(int bytes = 1) { pos_ -= bytes; }
  int AdvanceGetTag();
  int GetExtraTag();
  int GetTopTag();
  void ReadTaggedPC();
  void AdvanceReadPC();
  void AdvanceReadId();
  void AdvanceReadPosition();
  void AdvanceReadData();
  void AdvanceReadVariableLengthPCJump();
  int GetLocatableTypeTag();
  void ReadTaggedId();
  void ReadTaggedPosition();

  // If the given mode is wanted, set it in rinfo_ and return true.
  // Else return false. Used for efficiently skipping unwanted modes.
  bool SetMode(RelocInfo::Mode mode) {
    return (mode_mask_ & (1 << mode)) ? (rinfo_.rmode_ = mode, true) : false;
  }

  byte* pos_;
  byte* end_;
  RelocInfo rinfo_;
  bool done_;
  int mode_mask_;
  int last_id_;
  int last_position_;
  DISALLOW_COPY_AND_ASSIGN(RelocIterator);
};


//------------------------------------------------------------------------------
// External function

//----------------------------------------------------------------------------
class IC_Utility;
class SCTableReference;
#ifdef ENABLE_DEBUGGER_SUPPORT
class Debug_Address;
#endif
<<<<<<< HEAD


=======


>>>>>>> 45790924
// An ExternalReference represents a C++ address used in the generated
// code. All references to C++ functions and variables must be encapsulated in
// an ExternalReference instance. This is done in order to track the origin of
// all external references in the code so that they can be bound to the correct
// addresses when deserializing a heap.
class ExternalReference BASE_EMBEDDED {
 public:
  // Used in the simulator to support different native api calls.
  enum Type {
    // Builtin call.
    // MaybeObject* f(v8::internal::Arguments).
    BUILTIN_CALL,  // default

    // Builtin that takes float arguments and returns an int.
    // int f(double, double).
    BUILTIN_COMPARE_CALL,

    // Builtin call that returns floating point.
    // double f(double, double).
    BUILTIN_FP_FP_CALL,

    // Builtin call that returns floating point.
    // double f(double).
    BUILTIN_FP_CALL,

    // Builtin call that returns floating point.
    // double f(double, int).
    BUILTIN_FP_INT_CALL,

    // Direct call to API function callback.
    // Handle<Value> f(v8::Arguments&)
    DIRECT_API_CALL,

    // Direct call to accessor getter callback.
    // Handle<value> f(Local<String> property, AccessorInfo& info)
    DIRECT_GETTER_CALL
  };
<<<<<<< HEAD

  typedef void* ExternalReferenceRedirector(void* original, Type type);

  ExternalReference(Builtins::CFunctionId id, Isolate* isolate);

  ExternalReference(ApiFunction* ptr, Type type, Isolate* isolate);

  ExternalReference(Builtins::Name name, Isolate* isolate);

  ExternalReference(Runtime::FunctionId id, Isolate* isolate);

=======

  typedef void* ExternalReferenceRedirector(void* original, Type type);

  ExternalReference(Builtins::CFunctionId id, Isolate* isolate);

  ExternalReference(ApiFunction* ptr, Type type, Isolate* isolate);

  ExternalReference(Builtins::Name name, Isolate* isolate);

  ExternalReference(Runtime::FunctionId id, Isolate* isolate);

>>>>>>> 45790924
  ExternalReference(const Runtime::Function* f, Isolate* isolate);

  ExternalReference(const IC_Utility& ic_utility, Isolate* isolate);

#ifdef ENABLE_DEBUGGER_SUPPORT
  ExternalReference(const Debug_Address& debug_address, Isolate* isolate);
#endif

  explicit ExternalReference(StatsCounter* counter);

  ExternalReference(Isolate::AddressId id, Isolate* isolate);

  explicit ExternalReference(const SCTableReference& table_ref);

  // Isolate::Current() as an external reference.
  static ExternalReference isolate_address();

  // One-of-a-kind references. These references are not part of a general
  // pattern. This means that they have to be added to the
  // ExternalReferenceTable in serialize.cc manually.

  static ExternalReference incremental_marking_record_write_function(
      Isolate* isolate);
  static ExternalReference incremental_evacuation_record_write_function(
      Isolate* isolate);
  static ExternalReference store_buffer_overflow_function(
      Isolate* isolate);
  static ExternalReference flush_icache_function(Isolate* isolate);
  static ExternalReference perform_gc_function(Isolate* isolate);
  static ExternalReference fill_heap_number_with_random_function(
      Isolate* isolate);
  static ExternalReference random_uint32_function(Isolate* isolate);
  static ExternalReference transcendental_cache_array_address(Isolate* isolate);
  static ExternalReference delete_handle_scope_extensions(Isolate* isolate);

  // Deoptimization support.
  static ExternalReference new_deoptimizer_function(Isolate* isolate);
  static ExternalReference compute_output_frames_function(Isolate* isolate);
  static ExternalReference global_contexts_list(Isolate* isolate);

  // Static data in the keyed lookup cache.
  static ExternalReference keyed_lookup_cache_keys(Isolate* isolate);
  static ExternalReference keyed_lookup_cache_field_offsets(Isolate* isolate);

  // Static variable Heap::roots_address()
  static ExternalReference roots_address(Isolate* isolate);

  // Static variable StackGuard::address_of_jslimit()
  static ExternalReference address_of_stack_limit(Isolate* isolate);

  // Static variable StackGuard::address_of_real_jslimit()
  static ExternalReference address_of_real_stack_limit(Isolate* isolate);

  // Static variable RegExpStack::limit_address()
  static ExternalReference address_of_regexp_stack_limit(Isolate* isolate);

  // Static variables for RegExp.
  static ExternalReference address_of_static_offsets_vector(Isolate* isolate);
  static ExternalReference address_of_regexp_stack_memory_address(
      Isolate* isolate);
  static ExternalReference address_of_regexp_stack_memory_size(
      Isolate* isolate);

  // Static variable Heap::NewSpaceStart()
  static ExternalReference new_space_start(Isolate* isolate);
  static ExternalReference new_space_mask(Isolate* isolate);
  static ExternalReference heap_always_allocate_scope_depth(Isolate* isolate);
  static ExternalReference new_space_mark_bits(Isolate* isolate);

  // Write barrier.
  static ExternalReference store_buffer_top(Isolate* isolate);

  // Used for fast allocation in generated code.
  static ExternalReference new_space_allocation_top_address(Isolate* isolate);
  static ExternalReference new_space_allocation_limit_address(Isolate* isolate);

  static ExternalReference double_fp_operation(Token::Value operation,
                                               Isolate* isolate);
  static ExternalReference compare_doubles(Isolate* isolate);
  static ExternalReference power_double_double_function(Isolate* isolate);
  static ExternalReference power_double_int_function(Isolate* isolate);

  static ExternalReference handle_scope_next_address();
  static ExternalReference handle_scope_limit_address();
  static ExternalReference handle_scope_level_address();

  static ExternalReference scheduled_exception_address(Isolate* isolate);

  // Static variables containing common double constants.
  static ExternalReference address_of_min_int();
  static ExternalReference address_of_one_half();
  static ExternalReference address_of_minus_zero();
  static ExternalReference address_of_zero();
  static ExternalReference address_of_uint8_max_value();
  static ExternalReference address_of_negative_infinity();
  static ExternalReference address_of_canonical_non_hole_nan();
  static ExternalReference address_of_the_hole_nan();

  static ExternalReference math_sin_double_function(Isolate* isolate);
  static ExternalReference math_cos_double_function(Isolate* isolate);
  static ExternalReference math_log_double_function(Isolate* isolate);

  Address address() const {return reinterpret_cast<Address>(address_);}

#ifdef ENABLE_DEBUGGER_SUPPORT
  // Function Debug::Break()
  static ExternalReference debug_break(Isolate* isolate);

  // Used to check if single stepping is enabled in generated code.
  static ExternalReference debug_step_in_fp_address(Isolate* isolate);
#endif

#ifndef V8_INTERPRETED_REGEXP
  // C functions called from RegExp generated code.

  // Function NativeRegExpMacroAssembler::CaseInsensitiveCompareUC16()
  static ExternalReference re_case_insensitive_compare_uc16(Isolate* isolate);

  // Function RegExpMacroAssembler*::CheckStackGuardState()
  static ExternalReference re_check_stack_guard_state(Isolate* isolate);

  // Function NativeRegExpMacroAssembler::GrowStack()
  static ExternalReference re_grow_stack(Isolate* isolate);

  // byte NativeRegExpMacroAssembler::word_character_bitmap
  static ExternalReference re_word_character_map();

#endif

  // This lets you register a function that rewrites all external references.
  // Used by the ARM simulator to catch calls to external references.
  static void set_redirector(Isolate* isolate,
                             ExternalReferenceRedirector* redirector) {
    // We can't stack them.
    ASSERT(isolate->external_reference_redirector() == NULL);
    isolate->set_external_reference_redirector(
        reinterpret_cast<ExternalReferenceRedirectorPointer*>(redirector));
  }

 private:
  explicit ExternalReference(void* address)
      : address_(address) {}

  static void* Redirect(Isolate* isolate,
                        void* address,
                        Type type = ExternalReference::BUILTIN_CALL) {
    ExternalReferenceRedirector* redirector =
        reinterpret_cast<ExternalReferenceRedirector*>(
            isolate->external_reference_redirector());
    if (redirector == NULL) return address;
    void* answer = (*redirector)(address, type);
    return answer;
  }

  static void* Redirect(Isolate* isolate,
                        Address address_arg,
                        Type type = ExternalReference::BUILTIN_CALL) {
    ExternalReferenceRedirector* redirector =
        reinterpret_cast<ExternalReferenceRedirector*>(
            isolate->external_reference_redirector());
    void* address = reinterpret_cast<void*>(address_arg);
    void* answer = (redirector == NULL) ?
                   address :
                   (*redirector)(address, type);
    return answer;
  }

  void* address_;
};


// -----------------------------------------------------------------------------
// Position recording support
<<<<<<< HEAD

struct PositionState {
  PositionState() : current_position(RelocInfo::kNoPosition),
                    written_position(RelocInfo::kNoPosition),
                    current_statement_position(RelocInfo::kNoPosition),
                    written_statement_position(RelocInfo::kNoPosition) {}

  int current_position;
  int written_position;

  int current_statement_position;
  int written_statement_position;
};


class PositionsRecorder BASE_EMBEDDED {
 public:
  explicit PositionsRecorder(Assembler* assembler)
      : assembler_(assembler) {
#ifdef ENABLE_GDB_JIT_INTERFACE
    gdbjit_lineinfo_ = NULL;
#endif
  }

#ifdef ENABLE_GDB_JIT_INTERFACE
  ~PositionsRecorder() {
    delete gdbjit_lineinfo_;
  }

  void StartGDBJITLineInfoRecording() {
    if (FLAG_gdbjit) {
      gdbjit_lineinfo_ = new GDBJITLineInfo();
    }
  }

  GDBJITLineInfo* DetachGDBJITLineInfo() {
    GDBJITLineInfo* lineinfo = gdbjit_lineinfo_;
    gdbjit_lineinfo_ = NULL;  // To prevent deallocation in destructor.
    return lineinfo;
  }
#endif

  // Set current position to pos.
  void RecordPosition(int pos);

  // Set current statement position to pos.
  void RecordStatementPosition(int pos);

  // Write recorded positions to relocation information.
  bool WriteRecordedPositions();

  int current_position() const { return state_.current_position; }

  int current_statement_position() const {
    return state_.current_statement_position;
  }

 private:
  Assembler* assembler_;
  PositionState state_;
#ifdef ENABLE_GDB_JIT_INTERFACE
  GDBJITLineInfo* gdbjit_lineinfo_;
#endif

  friend class PreservePositionScope;

  DISALLOW_COPY_AND_ASSIGN(PositionsRecorder);
};


class PreservePositionScope BASE_EMBEDDED {
 public:
  explicit PreservePositionScope(PositionsRecorder* positions_recorder)
      : positions_recorder_(positions_recorder),
        saved_state_(positions_recorder->state_) {}

  ~PreservePositionScope() {
    positions_recorder_->state_ = saved_state_;
  }

 private:
  PositionsRecorder* positions_recorder_;
  const PositionState saved_state_;

  DISALLOW_COPY_AND_ASSIGN(PreservePositionScope);
};

=======

struct PositionState {
  PositionState() : current_position(RelocInfo::kNoPosition),
                    written_position(RelocInfo::kNoPosition),
                    current_statement_position(RelocInfo::kNoPosition),
                    written_statement_position(RelocInfo::kNoPosition) {}

  int current_position;
  int written_position;

  int current_statement_position;
  int written_statement_position;
};


class PositionsRecorder BASE_EMBEDDED {
 public:
  explicit PositionsRecorder(Assembler* assembler)
      : assembler_(assembler) {
#ifdef ENABLE_GDB_JIT_INTERFACE
    gdbjit_lineinfo_ = NULL;
#endif
  }

#ifdef ENABLE_GDB_JIT_INTERFACE
  ~PositionsRecorder() {
    delete gdbjit_lineinfo_;
  }

  void StartGDBJITLineInfoRecording() {
    if (FLAG_gdbjit) {
      gdbjit_lineinfo_ = new GDBJITLineInfo();
    }
  }

  GDBJITLineInfo* DetachGDBJITLineInfo() {
    GDBJITLineInfo* lineinfo = gdbjit_lineinfo_;
    gdbjit_lineinfo_ = NULL;  // To prevent deallocation in destructor.
    return lineinfo;
  }
#endif

  // Set current position to pos.
  void RecordPosition(int pos);

  // Set current statement position to pos.
  void RecordStatementPosition(int pos);

  // Write recorded positions to relocation information.
  bool WriteRecordedPositions();

  int current_position() const { return state_.current_position; }

  int current_statement_position() const {
    return state_.current_statement_position;
  }

 private:
  Assembler* assembler_;
  PositionState state_;
#ifdef ENABLE_GDB_JIT_INTERFACE
  GDBJITLineInfo* gdbjit_lineinfo_;
#endif

  friend class PreservePositionScope;

  DISALLOW_COPY_AND_ASSIGN(PositionsRecorder);
};


class PreservePositionScope BASE_EMBEDDED {
 public:
  explicit PreservePositionScope(PositionsRecorder* positions_recorder)
      : positions_recorder_(positions_recorder),
        saved_state_(positions_recorder->state_) {}

  ~PreservePositionScope() {
    positions_recorder_->state_ = saved_state_;
  }

 private:
  PositionsRecorder* positions_recorder_;
  const PositionState saved_state_;

  DISALLOW_COPY_AND_ASSIGN(PreservePositionScope);
};

>>>>>>> 45790924

// -----------------------------------------------------------------------------
// Utility functions

static inline bool is_intn(int x, int n)  {
  return -(1 << (n-1)) <= x && x < (1 << (n-1));
}

static inline bool is_int8(int x)  { return is_intn(x, 8); }
static inline bool is_int16(int x)  { return is_intn(x, 16); }
static inline bool is_int18(int x)  { return is_intn(x, 18); }
static inline bool is_int24(int x)  { return is_intn(x, 24); }

static inline bool is_uintn(int x, int n) {
  return (x & -(1 << n)) == 0;
}

static inline bool is_uint2(int x)  { return is_uintn(x, 2); }
static inline bool is_uint3(int x)  { return is_uintn(x, 3); }
static inline bool is_uint4(int x)  { return is_uintn(x, 4); }
static inline bool is_uint5(int x)  { return is_uintn(x, 5); }
static inline bool is_uint6(int x)  { return is_uintn(x, 6); }
static inline bool is_uint8(int x)  { return is_uintn(x, 8); }
static inline bool is_uint10(int x)  { return is_uintn(x, 10); }
static inline bool is_uint12(int x)  { return is_uintn(x, 12); }
static inline bool is_uint16(int x)  { return is_uintn(x, 16); }
static inline bool is_uint24(int x)  { return is_uintn(x, 24); }
static inline bool is_uint26(int x)  { return is_uintn(x, 26); }
static inline bool is_uint28(int x)  { return is_uintn(x, 28); }

static inline int NumberOfBitsSet(uint32_t x) {
  unsigned int num_bits_set;
  for (num_bits_set = 0; x; x >>= 1) {
    num_bits_set += x & 1;
  }
  return num_bits_set;
}

// Computes pow(x, y) with the special cases in the spec for Math.pow.
double power_double_int(double x, int y);
double power_double_double(double x, double y);

// Helper class for generating code or data associated with the code
// right after a call instruction. As an example this can be used to
// generate safepoint data after calls for crankshaft.
class CallWrapper {
 public:
  CallWrapper() { }
  virtual ~CallWrapper() { }
  // Called just before emitting a call. Argument is the size of the generated
  // call code.
  virtual void BeforeCall(int call_size) const = 0;
  // Called just after emitting a call, i.e., at the return site for the call.
  virtual void AfterCall() const = 0;
};

class NullCallWrapper : public CallWrapper {
 public:
  NullCallWrapper() { }
  virtual ~NullCallWrapper() { }
  virtual void BeforeCall(int call_size) const { }
  virtual void AfterCall() const { }
};

} }  // namespace v8::internal

#endif  // V8_ASSEMBLER_H_<|MERGE_RESOLUTION|>--- conflicted
+++ resolved
@@ -230,12 +230,6 @@
   static inline bool IsCodeTarget(Mode mode) {
     return mode <= LAST_CODE_ENUM;
   }
-<<<<<<< HEAD
-  static inline bool IsEmbeddedObject(Mode mode) {
-    return mode == EMBEDDED_OBJECT;
-  }
-=======
->>>>>>> 45790924
   // Is the relocation mode affected by GC?
   static inline bool IsGCRelocMode(Mode mode) {
     return mode <= LAST_GCED_ENUM;
@@ -272,21 +266,12 @@
 
   // Apply a relocation by delta bytes
   INLINE(void apply(intptr_t delta));
-<<<<<<< HEAD
 
   // Is the pointer this relocation info refers to coded like a plain pointer
   // or is it strange in some way (eg relative or patched into a series of
   // instructions).
   bool IsCodedSpecially();
 
-=======
-
-  // Is the pointer this relocation info refers to coded like a plain pointer
-  // or is it strange in some way (eg relative or patched into a series of
-  // instructions).
-  bool IsCodedSpecially();
-
->>>>>>> 45790924
   // Read/modify the code target in the branch/call instruction
   // this relocation applies to;
   // can only be called if IsCodeTarget(rmode_) || rmode_ == RUNTIME_ENTRY
@@ -511,13 +496,8 @@
 #ifdef ENABLE_DEBUGGER_SUPPORT
 class Debug_Address;
 #endif
-<<<<<<< HEAD
-
-
-=======
-
-
->>>>>>> 45790924
+
+
 // An ExternalReference represents a C++ address used in the generated
 // code. All references to C++ functions and variables must be encapsulated in
 // an ExternalReference instance. This is done in order to track the origin of
@@ -555,7 +535,6 @@
     // Handle<value> f(Local<String> property, AccessorInfo& info)
     DIRECT_GETTER_CALL
   };
-<<<<<<< HEAD
 
   typedef void* ExternalReferenceRedirector(void* original, Type type);
 
@@ -567,19 +546,6 @@
 
   ExternalReference(Runtime::FunctionId id, Isolate* isolate);
 
-=======
-
-  typedef void* ExternalReferenceRedirector(void* original, Type type);
-
-  ExternalReference(Builtins::CFunctionId id, Isolate* isolate);
-
-  ExternalReference(ApiFunction* ptr, Type type, Isolate* isolate);
-
-  ExternalReference(Builtins::Name name, Isolate* isolate);
-
-  ExternalReference(Runtime::FunctionId id, Isolate* isolate);
-
->>>>>>> 45790924
   ExternalReference(const Runtime::Function* f, Isolate* isolate);
 
   ExternalReference(const IC_Utility& ic_utility, Isolate* isolate);
@@ -753,7 +719,6 @@
 
 // -----------------------------------------------------------------------------
 // Position recording support
-<<<<<<< HEAD
 
 struct PositionState {
   PositionState() : current_position(RelocInfo::kNoPosition),
@@ -841,95 +806,6 @@
   DISALLOW_COPY_AND_ASSIGN(PreservePositionScope);
 };
 
-=======
-
-struct PositionState {
-  PositionState() : current_position(RelocInfo::kNoPosition),
-                    written_position(RelocInfo::kNoPosition),
-                    current_statement_position(RelocInfo::kNoPosition),
-                    written_statement_position(RelocInfo::kNoPosition) {}
-
-  int current_position;
-  int written_position;
-
-  int current_statement_position;
-  int written_statement_position;
-};
-
-
-class PositionsRecorder BASE_EMBEDDED {
- public:
-  explicit PositionsRecorder(Assembler* assembler)
-      : assembler_(assembler) {
-#ifdef ENABLE_GDB_JIT_INTERFACE
-    gdbjit_lineinfo_ = NULL;
-#endif
-  }
-
-#ifdef ENABLE_GDB_JIT_INTERFACE
-  ~PositionsRecorder() {
-    delete gdbjit_lineinfo_;
-  }
-
-  void StartGDBJITLineInfoRecording() {
-    if (FLAG_gdbjit) {
-      gdbjit_lineinfo_ = new GDBJITLineInfo();
-    }
-  }
-
-  GDBJITLineInfo* DetachGDBJITLineInfo() {
-    GDBJITLineInfo* lineinfo = gdbjit_lineinfo_;
-    gdbjit_lineinfo_ = NULL;  // To prevent deallocation in destructor.
-    return lineinfo;
-  }
-#endif
-
-  // Set current position to pos.
-  void RecordPosition(int pos);
-
-  // Set current statement position to pos.
-  void RecordStatementPosition(int pos);
-
-  // Write recorded positions to relocation information.
-  bool WriteRecordedPositions();
-
-  int current_position() const { return state_.current_position; }
-
-  int current_statement_position() const {
-    return state_.current_statement_position;
-  }
-
- private:
-  Assembler* assembler_;
-  PositionState state_;
-#ifdef ENABLE_GDB_JIT_INTERFACE
-  GDBJITLineInfo* gdbjit_lineinfo_;
-#endif
-
-  friend class PreservePositionScope;
-
-  DISALLOW_COPY_AND_ASSIGN(PositionsRecorder);
-};
-
-
-class PreservePositionScope BASE_EMBEDDED {
- public:
-  explicit PreservePositionScope(PositionsRecorder* positions_recorder)
-      : positions_recorder_(positions_recorder),
-        saved_state_(positions_recorder->state_) {}
-
-  ~PreservePositionScope() {
-    positions_recorder_->state_ = saved_state_;
-  }
-
- private:
-  PositionsRecorder* positions_recorder_;
-  const PositionState saved_state_;
-
-  DISALLOW_COPY_AND_ASSIGN(PreservePositionScope);
-};
-
->>>>>>> 45790924
 
 // -----------------------------------------------------------------------------
 // Utility functions
