--- conflicted
+++ resolved
@@ -327,7 +327,6 @@
     ASSERT(Marking::IsWhite(mark_bit));
   }
 }
-<<<<<<< HEAD
 #endif
 
 
@@ -434,15 +433,7 @@
   if (it.has_next()) it.next();  // Never compact the first page.
   while (it.has_next()) {
     Page* p = it.next();
-    bool evacuate = false;
-    if (FLAG_stress_compaction) {
-      int counter = space->heap()->ms_count();
-      uintptr_t page_number = reinterpret_cast<uintptr_t>(p) >> kPageSizeBits;
-      if ((counter & 1) == (page_number & 1)) evacuate = true;
-    } else {
-      if (space->IsFragmented(p)) evacuate = true;
-    }
-    if (evacuate) {
+    if (space->IsFragmented(p)) {
       AddEvacuationCandidate(p);
       count++;
     } else {
@@ -466,119 +457,6 @@
       slots_buffer_allocator_.DeallocateChain(p->slots_buffer_address());
       p->ClearEvacuationCandidate();
       p->ClearFlag(MemoryChunk::RESCAN_ON_EVACUATION);
-=======
-#endif
-
-
-static void ClearMarkbits(PagedSpace* space) {
-  PageIterator it(space);
-
-  while (it.has_next()) {
-    Bitmap::Clear(it.next());
-  }
-}
-
-
-static void ClearMarkbits(NewSpace* space) {
-  NewSpacePageIterator it(space->ToSpaceStart(), space->ToSpaceEnd());
-
-  while (it.has_next()) {
-    Bitmap::Clear(it.next());
-  }
-}
-
-
-static void ClearMarkbits(Heap* heap) {
-  ClearMarkbits(heap->code_space());
-  ClearMarkbits(heap->map_space());
-  ClearMarkbits(heap->old_pointer_space());
-  ClearMarkbits(heap->old_data_space());
-  ClearMarkbits(heap->cell_space());
-  ClearMarkbits(heap->new_space());
-
-  LargeObjectIterator it(heap->lo_space());
-  for (HeapObject* obj = it.Next(); obj != NULL; obj = it.Next()) {
-    MarkBit mark_bit = Marking::MarkBitFrom(obj);
-    mark_bit.Clear();
-    mark_bit.Next().Clear();
-  }
-}
-
-
-bool Marking::TransferMark(Address old_start, Address new_start) {
-  // This is only used when resizing an object.
-  ASSERT(MemoryChunk::FromAddress(old_start) ==
-         MemoryChunk::FromAddress(new_start));
-
-  // If the mark doesn't move, we don't check the color of the object.
-  // It doesn't matter whether the object is black, since it hasn't changed
-  // size, so the adjustment to the live data count will be zero anyway.
-  if (old_start == new_start) return false;
-
-  MarkBit new_mark_bit = MarkBitFrom(new_start);
-  MarkBit old_mark_bit = MarkBitFrom(old_start);
-
-#ifdef DEBUG
-  ObjectColor old_color = Color(old_mark_bit);
-#endif
-
-  if (Marking::IsBlack(old_mark_bit)) {
-    old_mark_bit.Clear();
-    ASSERT(IsWhite(old_mark_bit));
-    Marking::MarkBlack(new_mark_bit);
-    return true;
-  } else if (Marking::IsGrey(old_mark_bit)) {
-    ASSERT(heap_->incremental_marking()->IsMarking());
-    old_mark_bit.Clear();
-    old_mark_bit.Next().Clear();
-    ASSERT(IsWhite(old_mark_bit));
-    heap_->incremental_marking()->WhiteToGreyAndPush(
-        HeapObject::FromAddress(new_start), new_mark_bit);
-    heap_->incremental_marking()->RestartIfNotMarking();
-  }
-
-#ifdef DEBUG
-  ObjectColor new_color = Color(new_mark_bit);
-  ASSERT(new_color == old_color);
-#endif
-
-  return false;
-}
-
-
-const char* AllocationSpaceName(AllocationSpace space) {
-  switch (space) {
-    case NEW_SPACE: return "NEW_SPACE";
-    case OLD_POINTER_SPACE: return "OLD_POINTER_SPACE";
-    case OLD_DATA_SPACE: return "OLD_DATA_SPACE";
-    case CODE_SPACE: return "CODE_SPACE";
-    case MAP_SPACE: return "MAP_SPACE";
-    case CELL_SPACE: return "CELL_SPACE";
-    case LO_SPACE: return "LO_SPACE";
-    default:
-      UNREACHABLE();
-  }
-
-  return NULL;
-}
-
-
-void MarkCompactCollector::CollectEvacuationCandidates(PagedSpace* space) {
-  ASSERT(space->identity() == OLD_POINTER_SPACE ||
-         space->identity() == OLD_DATA_SPACE ||
-         space->identity() == CODE_SPACE);
-
-  PageIterator it(space);
-  int count = 0;
-  if (it.has_next()) it.next();  // Never compact the first page.
-  while (it.has_next()) {
-    Page* p = it.next();
-    if (space->IsFragmented(p)) {
-      AddEvacuationCandidate(p);
-      count++;
-    } else {
-      p->ClearEvacuationCandidate();
->>>>>>> 45790924
     }
     compacting_ = false;
     evacuation_candidates_.Rewind(0);
@@ -591,37 +469,6 @@
 void MarkCompactCollector::Prepare(GCTracer* tracer) {
   was_marked_incrementally_ = heap()->incremental_marking()->IsMarking();
 
-<<<<<<< HEAD
-=======
-  if (count > 0 && FLAG_trace_fragmentation) {
-    PrintF("Collected %d evacuation candidates for space %s\n",
-           count,
-           AllocationSpaceName(space->identity()));
-  }
-}
-
-
-void MarkCompactCollector::AbortCompaction() {
-  if (compacting_) {
-    int npages = evacuation_candidates_.length();
-    for (int i = 0; i < npages; i++) {
-      Page* p = evacuation_candidates_[i];
-      slots_buffer_allocator_.DeallocateChain(p->slots_buffer_address());
-      p->ClearEvacuationCandidate();
-      p->ClearFlag(MemoryChunk::RESCAN_ON_EVACUATION);
-    }
-    compacting_ = false;
-    evacuation_candidates_.Rewind(0);
-    invalidated_code_.Rewind(0);
-  }
-  ASSERT_EQ(0, evacuation_candidates_.length());
-}
-
-
-void MarkCompactCollector::Prepare(GCTracer* tracer) {
-  was_marked_incrementally_ = heap()->incremental_marking()->IsMarking();
-
->>>>>>> 45790924
   // Disable collection of maps if incremental marking is enabled.
   // Map collection algorithm relies on a special map transition tree traversal
   // order which is not implemented for incremental marking.
@@ -659,7 +506,6 @@
   if (!FLAG_never_compact && !was_marked_incrementally_) {
     StartCompaction();
   }
-<<<<<<< HEAD
 
   PagedSpaces spaces;
   for (PagedSpace* space = spaces.next();
@@ -668,16 +514,6 @@
     space->PrepareForMarkCompact();
   }
 
-=======
-
-  PagedSpaces spaces;
-  for (PagedSpace* space = spaces.next();
-       space != NULL;
-       space = spaces.next()) {
-    space->PrepareForMarkCompact();
-  }
-
->>>>>>> 45790924
 #ifdef DEBUG
   if (!was_marked_incrementally_) {
     VerifyMarkbitsAreClean();
@@ -880,10 +716,6 @@
   // except the maps for the object and its possible substrings might be
   // marked.
   HeapObject* object = HeapObject::cast(*p);
-<<<<<<< HEAD
-  if (!FLAG_clever_optimizations) return object;
-=======
->>>>>>> 45790924
   Map* map = object->map();
   InstanceType type = map->instance_type();
   if ((type & kShortcutTypeMask) != kShortcutTypeTag) return object;
@@ -1006,21 +838,10 @@
     heap->mark_compact_collector()->MarkObject(cell, mark);
   }
 
-<<<<<<< HEAD
-  static inline void VisitEmbeddedPointer(Heap* heap, RelocInfo* rinfo) {
-    ASSERT(rinfo->rmode() == RelocInfo::EMBEDDED_OBJECT);
-    // TODO(mstarzinger): We do not short-circuit cons strings here, verify
-    // that there can be no such embedded pointers and add assertion here.
-    HeapObject* object = HeapObject::cast(rinfo->target_object());
-    heap->mark_compact_collector()->RecordRelocSlot(rinfo, object);
-    MarkBit mark = Marking::MarkBitFrom(object);
-    heap->mark_compact_collector()->MarkObject(object, mark);
-=======
   static inline void VisitEmbeddedPointer(Heap* heap, Code* host, Object** p) {
     MarkObjectByPointer(heap->mark_compact_collector(),
                         reinterpret_cast<Object**>(host),
                         p);
->>>>>>> 45790924
   }
 
   static inline void VisitCodeTarget(Heap* heap, RelocInfo* rinfo) {
@@ -2628,16 +2449,8 @@
     for (Object** p = start; p < end; p++) UpdatePointer(p);
   }
 
-<<<<<<< HEAD
-  void VisitEmbeddedPointer(RelocInfo* rinfo) {
-    ASSERT(rinfo->rmode() == RelocInfo::EMBEDDED_OBJECT);
-    Object* target = rinfo->target_object();
-    VisitPointer(&target);
-    rinfo->set_target_object(target);
-=======
   void VisitEmbeddedPointer(Code* host, Object** p) {
     UpdatePointer(p);
->>>>>>> 45790924
   }
 
   void VisitCodeTarget(RelocInfo* rinfo) {
@@ -2674,8 +2487,6 @@
              !MarkCompactCollector::IsOnEvacuationCandidate(target));
     }
   }
-<<<<<<< HEAD
-=======
 
  private:
   inline void UpdatePointer(Object** p) {
@@ -2684,16 +2495,6 @@
 
   Heap* heap_;
 };
->>>>>>> 45790924
-
- private:
-  inline void UpdatePointer(Object** p) {
-    UpdateSlot(heap_, p);
-  }
-
-<<<<<<< HEAD
-  Heap* heap_;
-};
 
 
 static void UpdatePointer(HeapObject** p, HeapObject* object) {
@@ -2703,15 +2504,6 @@
 
   Address new_addr = Memory::Address_at(old_addr);
 
-=======
-static void UpdatePointer(HeapObject** p, HeapObject* object) {
-  ASSERT(*p == object);
-
-  Address old_addr = object->address();
-
-  Address new_addr = Memory::Address_at(old_addr);
-
->>>>>>> 45790924
   // The new space sweep will overwrite the map word of dead objects
   // with NULL. In this case we do not need to transfer this entry to
   // the store buffer which we are rebuilding.
@@ -2876,7 +2668,6 @@
       Address object_addr = cell_base + offsets[i] * kPointerSize;
       HeapObject* object = HeapObject::FromAddress(object_addr);
       ASSERT(Marking::IsBlack(Marking::MarkBitFrom(object)));
-<<<<<<< HEAD
 
       int size = object->Size();
 
@@ -2887,18 +2678,6 @@
         return;
       }
 
-=======
-
-      int size = object->Size();
-
-      MaybeObject* target = space->AllocateRaw(size);
-      if (target->IsFailure()) {
-        // OS refused to give us memory.
-        V8::FatalProcessOutOfMemory("Evacuation");
-        return;
-      }
-
->>>>>>> 45790924
       Object* target_object = target->ToObjectUnchecked();
 
       MigrateObject(HeapObject::cast(target_object)->address(),
@@ -2969,21 +2748,12 @@
     case SlotsBuffer::CODE_ENTRY_SLOT: {
       v->VisitCodeEntry(addr);
       break;
-<<<<<<< HEAD
     }
     case SlotsBuffer::RELOCATED_CODE_OBJECT: {
       HeapObject* obj = HeapObject::FromAddress(addr);
       Code::cast(obj)->CodeIterateBody(v);
       break;
     }
-=======
-    }
-    case SlotsBuffer::RELOCATED_CODE_OBJECT: {
-      HeapObject* obj = HeapObject::FromAddress(addr);
-      Code::cast(obj)->CodeIterateBody(v);
-      break;
-    }
->>>>>>> 45790924
     case SlotsBuffer::DEBUG_TARGET_SLOT: {
       RelocInfo rinfo(addr, RelocInfo::DEBUG_BREAK_SLOT, 0, NULL);
       if (rinfo.IsPatchedDebugBreakSlotSequence()) rinfo.Visit(v);
@@ -2994,14 +2764,6 @@
       if (rinfo.IsPatchedReturnSequence()) rinfo.Visit(v);
       break;
     }
-<<<<<<< HEAD
-    case SlotsBuffer::EMBEDDED_OBJECT_SLOT: {
-      RelocInfo rinfo(addr, RelocInfo::EMBEDDED_OBJECT, 0, NULL);
-      rinfo.Visit(v);
-      break;
-    }
-=======
->>>>>>> 45790924
     default:
       UNREACHABLE();
       break;
@@ -3935,11 +3697,6 @@
 static inline SlotsBuffer::SlotType SlotTypeForRMode(RelocInfo::Mode rmode) {
   if (RelocInfo::IsCodeTarget(rmode)) {
     return SlotsBuffer::CODE_TARGET_SLOT;
-<<<<<<< HEAD
-  } else if (RelocInfo::IsEmbeddedObject(rmode)) {
-    return SlotsBuffer::EMBEDDED_OBJECT_SLOT;
-=======
->>>>>>> 45790924
   } else if (RelocInfo::IsDebugBreakSlot(rmode)) {
     return SlotsBuffer::DEBUG_TARGET_SLOT;
   } else if (RelocInfo::IsJSReturn(rmode)) {
@@ -3950,14 +3707,9 @@
 }
 
 
-<<<<<<< HEAD
-void MarkCompactCollector::RecordRelocSlot(RelocInfo* rinfo, Object* target) {
-  Page* target_page = Page::FromAddress(reinterpret_cast<Address>(target));
-=======
 void MarkCompactCollector::RecordRelocSlot(RelocInfo* rinfo, Code* target) {
   Page* target_page = Page::FromAddress(
       reinterpret_cast<Address>(target));
->>>>>>> 45790924
   if (target_page->IsEvacuationCandidate() &&
       (rinfo->host() == NULL ||
        !ShouldSkipEvacuationSlotRecording(rinfo->host()))) {
@@ -3973,12 +3725,8 @@
 
 
 void MarkCompactCollector::RecordCodeEntrySlot(Address slot, Code* target) {
-<<<<<<< HEAD
-  Page* target_page = Page::FromAddress(reinterpret_cast<Address>(target));
-=======
   Page* target_page = Page::FromAddress(
       reinterpret_cast<Address>(target));
->>>>>>> 45790924
   if (target_page->IsEvacuationCandidate() &&
       !ShouldSkipEvacuationSlotRecording(reinterpret_cast<Object**>(slot))) {
     if (!SlotsBuffer::AddTo(&slots_buffer_allocator_,
