// Copyright 2011 the V8 project authors. All rights reserved.
// Redistribution and use in source and binary forms, with or without
// modification, are permitted provided that the following conditions are
// met:
//
//     * Redistributions of source code must retain the above copyright
//       notice, this list of conditions and the following disclaimer.
//     * Redistributions in binary form must reproduce the above
//       copyright notice, this list of conditions and the following
//       disclaimer in the documentation and/or other materials provided
//       with the distribution.
//     * Neither the name of Google Inc. nor the names of its
//       contributors may be used to endorse or promote products derived
//       from this software without specific prior written permission.
//
// THIS SOFTWARE IS PROVIDED BY THE COPYRIGHT HOLDERS AND CONTRIBUTORS
// "AS IS" AND ANY EXPRESS OR IMPLIED WARRANTIES, INCLUDING, BUT NOT
// LIMITED TO, THE IMPLIED WARRANTIES OF MERCHANTABILITY AND FITNESS FOR
// A PARTICULAR PURPOSE ARE DISCLAIMED. IN NO EVENT SHALL THE COPYRIGHT
// OWNER OR CONTRIBUTORS BE LIABLE FOR ANY DIRECT, INDIRECT, INCIDENTAL,
// SPECIAL, EXEMPLARY, OR CONSEQUENTIAL DAMAGES (INCLUDING, BUT NOT
// LIMITED TO, PROCUREMENT OF SUBSTITUTE GOODS OR SERVICES; LOSS OF USE,
// DATA, OR PROFITS; OR BUSINESS INTERRUPTION) HOWEVER CAUSED AND ON ANY
// THEORY OF LIABILITY, WHETHER IN CONTRACT, STRICT LIABILITY, OR TORT
// (INCLUDING NEGLIGENCE OR OTHERWISE) ARISING IN ANY WAY OUT OF THE USE
// OF THIS SOFTWARE, EVEN IF ADVISED OF THE POSSIBILITY OF SUCH DAMAGE.

// Platform specific code for Linux goes here. For the POSIX comaptible parts
// the implementation is in platform-posix.cc.

#include <pthread.h>
#include <semaphore.h>
#include <signal.h>
#include <sys/prctl.h>
#include <sys/time.h>
#include <sys/resource.h>
#include <sys/syscall.h>
#include <sys/types.h>
#include <stdlib.h>

// Ubuntu Dapper requires memory pages to be marked as
// executable. Otherwise, OS raises an exception when executing code
// in that page.
#include <sys/types.h>  // mmap & munmap
#include <sys/mman.h>   // mmap & munmap
#include <sys/stat.h>   // open
#include <fcntl.h>      // open
#include <unistd.h>     // sysconf
#ifdef __GLIBC__
#include <execinfo.h>   // backtrace, backtrace_symbols
#endif  // def __GLIBC__
#include <strings.h>    // index
#include <errno.h>
#include <stdarg.h>

#undef MAP_TYPE

#include "v8.h"

#include "platform.h"
#include "v8threads.h"
#include "vm-state-inl.h"


namespace v8 {
namespace internal {

// 0 is never a valid thread id on Linux since tids and pids share a
// name space and pid 0 is reserved (see man 2 kill).
static const pthread_t kNoThread = (pthread_t) 0;


double ceiling(double x) {
  return ceil(x);
}


static Mutex* limit_mutex = NULL;
<<<<<<< HEAD


void OS::Setup() {
  // Seed the random number generator. We preserve microsecond resolution.
  uint64_t seed = Ticks() ^ (getpid() << 16);
  srandom(static_cast<unsigned int>(seed));
  limit_mutex = CreateMutex();

#ifdef __arm__
  // When running on ARM hardware check that the EABI used by V8 and
  // by the C code is the same.
  bool hard_float = OS::ArmUsingHardFloat();
  if (hard_float) {
#if !USE_EABI_HARDFLOAT
    PrintF("ERROR: Binary compiled with -mfloat-abi=hard but without "
           "-DUSE_EABI_HARDFLOAT\n");
    exit(1);
#endif
  } else {
#if USE_EABI_HARDFLOAT
    PrintF("ERROR: Binary not compiled with -mfloat-abi=hard but with "
           "-DUSE_EABI_HARDFLOAT\n");
    exit(1);
#endif
  }
#endif
}


uint64_t OS::CpuFeaturesImpliedByPlatform() {
  return 0;  // Linux runs on anything.
}


#ifdef __arm__
static bool CPUInfoContainsString(const char * search_string) {
  const char* file_name = "/proc/cpuinfo";
  // This is written as a straight shot one pass parser
  // and not using STL string and ifstream because,
  // on Linux, it's reading from a (non-mmap-able)
  // character special device.
  FILE* f = NULL;
  const char* what = search_string;
=======


static void* GetRandomMmapAddr() {
  Isolate* isolate = Isolate::UncheckedCurrent();
  // Note that the current isolate isn't set up in a call path via
  // CpuFeatures::Probe. We don't care about randomization in this case because
  // the code page is immediately freed.
  if (isolate != NULL) {
#ifdef V8_TARGET_ARCH_X64
    uint64_t rnd1 = V8::RandomPrivate(isolate);
    uint64_t rnd2 = V8::RandomPrivate(isolate);
    uint64_t raw_addr = (rnd1 << 32) ^ rnd2;
    // Currently available CPUs have 48 bits of virtual addressing.  Truncate
    // the hint address to 46 bits to give the kernel a fighting chance of
    // fulfilling our placement request.
    raw_addr &= V8_UINT64_C(0x3ffffffff000);
#else
    uint32_t raw_addr = V8::RandomPrivate(isolate);
    // The range 0x20000000 - 0x60000000 is relatively unpopulated across a
    // variety of ASLR modes (PAE kernel, NX compat mode, etc).
    raw_addr &= 0x3ffff000;
    raw_addr += 0x20000000;
#endif
    return reinterpret_cast<void*>(raw_addr);
  }
  return NULL;
}


void OS::Setup() {
  // Seed the random number generator. We preserve microsecond resolution.
  uint64_t seed = Ticks() ^ (getpid() << 16);
  srandom(static_cast<unsigned int>(seed));
  limit_mutex = CreateMutex();

#ifdef __arm__
  // When running on ARM hardware check that the EABI used by V8 and
  // by the C code is the same.
  bool hard_float = OS::ArmUsingHardFloat();
  if (hard_float) {
#if !USE_EABI_HARDFLOAT
    PrintF("ERROR: Binary compiled with -mfloat-abi=hard but without "
           "-DUSE_EABI_HARDFLOAT\n");
    exit(1);
#endif
  } else {
#if USE_EABI_HARDFLOAT
    PrintF("ERROR: Binary not compiled with -mfloat-abi=hard but with "
           "-DUSE_EABI_HARDFLOAT\n");
    exit(1);
#endif
  }
#endif
}
>>>>>>> 45790924

  if (NULL == (f = fopen(file_name, "r")))
    return false;

<<<<<<< HEAD
  int k;
  while (EOF != (k = fgetc(f))) {
    if (k == *what) {
      ++what;
      while ((*what != '\0') && (*what == fgetc(f))) {
        ++what;
      }
      if (*what == '\0') {
        fclose(f);
        return true;
      } else {
        what = search_string;
      }
    }
  }
  fclose(f);

  // Did not find string in the proc file.
  return false;
}


bool OS::ArmCpuHasFeature(CpuFeature feature) {
  const char* search_string = NULL;
  // Simple detection of VFP at runtime for Linux.
  // It is based on /proc/cpuinfo, which reveals hardware configuration
  // to user-space applications.  According to ARM (mid 2009), no similar
  // facility is universally available on the ARM architectures,
  // so it's up to individual OSes to provide such.
  switch (feature) {
    case VFP3:
      search_string = "vfpv3";
      break;
    case ARMv7:
      search_string = "ARMv7";
      break;
    default:
      UNREACHABLE();
  }

  if (CPUInfoContainsString(search_string)) {
    return true;
  }

  if (feature == VFP3) {
    // Some old kernels will report vfp not vfpv3. Here we make a last attempt
    // to detect vfpv3 by checking for vfp *and* neon, since neon is only
    // available on architectures with vfpv3.
    // Checking neon on its own is not enough as it is possible to have neon
    // without vfp.
    if (CPUInfoContainsString("vfp") && CPUInfoContainsString("neon")) {
      return true;
    }
  }

=======
uint64_t OS::CpuFeaturesImpliedByPlatform() {
  return 0;  // Linux runs on anything.
}


#ifdef __arm__
static bool CPUInfoContainsString(const char * search_string) {
  const char* file_name = "/proc/cpuinfo";
  // This is written as a straight shot one pass parser
  // and not using STL string and ifstream because,
  // on Linux, it's reading from a (non-mmap-able)
  // character special device.
  FILE* f = NULL;
  const char* what = search_string;

  if (NULL == (f = fopen(file_name, "r")))
    return false;

  int k;
  while (EOF != (k = fgetc(f))) {
    if (k == *what) {
      ++what;
      while ((*what != '\0') && (*what == fgetc(f))) {
        ++what;
      }
      if (*what == '\0') {
        fclose(f);
        return true;
      } else {
        what = search_string;
      }
    }
  }
  fclose(f);

  // Did not find string in the proc file.
>>>>>>> 45790924
  return false;
}


<<<<<<< HEAD
// Simple helper function to detect whether the C code is compiled with
// option -mfloat-abi=hard. The register d0 is loaded with 1.0 and the register
// pair r0, r1 is loaded with 0.0. If -mfloat-abi=hard is pased to GCC then
// calling this will return 1.0 and otherwise 0.0.
static void ArmUsingHardFloatHelper() {
  asm("mov r0, #0");
#if defined(__VFP_FP__) && !defined(__SOFTFP__)
  // Load 0x3ff00000 into r1 using instructions available in both ARM
  // and Thumb mode.
  asm("mov r1, #3");
  asm("mov r2, #255");
  asm("lsl r1, r1, #8");
  asm("orr r1, r1, r2");
  asm("lsl r1, r1, #20");
  // For vmov d0, r0, r1 use ARM mode.
#ifdef __thumb__
  asm volatile(
    "@   Enter ARM Mode  \n\t"
    "    adr r3, 1f      \n\t"
    "    bx  r3          \n\t"
    "    .ALIGN 4        \n\t"
    "    .ARM            \n"
    "1:  vmov d0, r0, r1 \n\t"
    "@   Enter THUMB Mode\n\t"
    "    adr r3, 2f+1    \n\t"
    "    bx  r3          \n\t"
    "    .THUMB          \n"
    "2:                  \n\t");
#else
  asm("vmov d0, r0, r1");
#endif  // __thumb__
#endif  // defined(__VFP_FP__) && !defined(__SOFTFP__)
  asm("mov r1, #0");
}


bool OS::ArmUsingHardFloat() {
  // Cast helper function from returning void to returning double.
  typedef double (*F)();
  F f = FUNCTION_CAST<F>(FUNCTION_ADDR(ArmUsingHardFloatHelper));
  return f() == 1.0;
=======
bool OS::ArmCpuHasFeature(CpuFeature feature) {
  const char* search_string = NULL;
  // Simple detection of VFP at runtime for Linux.
  // It is based on /proc/cpuinfo, which reveals hardware configuration
  // to user-space applications.  According to ARM (mid 2009), no similar
  // facility is universally available on the ARM architectures,
  // so it's up to individual OSes to provide such.
  switch (feature) {
    case VFP3:
      search_string = "vfpv3";
      break;
    case ARMv7:
      search_string = "ARMv7";
      break;
    default:
      UNREACHABLE();
  }

  if (CPUInfoContainsString(search_string)) {
    return true;
  }

  if (feature == VFP3) {
    // Some old kernels will report vfp not vfpv3. Here we make a last attempt
    // to detect vfpv3 by checking for vfp *and* neon, since neon is only
    // available on architectures with vfpv3.
    // Checking neon on its own is not enough as it is possible to have neon
    // without vfp.
    if (CPUInfoContainsString("vfp") && CPUInfoContainsString("neon")) {
      return true;
    }
  }

  return false;
}


// Simple helper function to detect whether the C code is compiled with
// option -mfloat-abi=hard. The register d0 is loaded with 1.0 and the register
// pair r0, r1 is loaded with 0.0. If -mfloat-abi=hard is pased to GCC then
// calling this will return 1.0 and otherwise 0.0.
static void ArmUsingHardFloatHelper() {
  asm("mov r0, #0");
#if defined(__VFP_FP__) && !defined(__SOFTFP__)
  // Load 0x3ff00000 into r1 using instructions available in both ARM
  // and Thumb mode.
  asm("mov r1, #3");
  asm("mov r2, #255");
  asm("lsl r1, r1, #8");
  asm("orr r1, r1, r2");
  asm("lsl r1, r1, #20");
  // For vmov d0, r0, r1 use ARM mode.
#ifdef __thumb__
  asm volatile(
    "@   Enter ARM Mode  \n\t"
    "    adr r3, 1f      \n\t"
    "    bx  r3          \n\t"
    "    .ALIGN 4        \n\t"
    "    .ARM            \n"
    "1:  vmov d0, r0, r1 \n\t"
    "@   Enter THUMB Mode\n\t"
    "    adr r3, 2f+1    \n\t"
    "    bx  r3          \n\t"
    "    .THUMB          \n"
    "2:                  \n\t");
#else
  asm("vmov d0, r0, r1");
#endif  // __thumb__
#endif  // defined(__VFP_FP__) && !defined(__SOFTFP__)
  asm("mov r1, #0");
>>>>>>> 45790924
}
#endif  // def __arm__


#ifdef __mips__
bool OS::MipsCpuHasFeature(CpuFeature feature) {
  const char* search_string = NULL;
  const char* file_name = "/proc/cpuinfo";
  // Simple detection of FPU at runtime for Linux.
  // It is based on /proc/cpuinfo, which reveals hardware configuration
  // to user-space applications.  According to MIPS (early 2010), no similar
  // facility is universally available on the MIPS architectures,
  // so it's up to individual OSes to provide such.
  //
  // This is written as a straight shot one pass parser
  // and not using STL string and ifstream because,
  // on Linux, it's reading from a (non-mmap-able)
  // character special device.

  switch (feature) {
    case FPU:
      search_string = "FPU";
      break;
    default:
      UNREACHABLE();
  }

  FILE* f = NULL;
  const char* what = search_string;

<<<<<<< HEAD
  if (NULL == (f = fopen(file_name, "r")))
    return false;

  int k;
  while (EOF != (k = fgetc(f))) {
    if (k == *what) {
      ++what;
      while ((*what != '\0') && (*what == fgetc(f))) {
        ++what;
      }
      if (*what == '\0') {
        fclose(f);
        return true;
      } else {
        what = search_string;
      }
    }
  }
  fclose(f);

=======
bool OS::ArmUsingHardFloat() {
  // Cast helper function from returning void to returning double.
  typedef double (*F)();
  F f = FUNCTION_CAST<F>(FUNCTION_ADDR(ArmUsingHardFloatHelper));
  return f() == 1.0;
}
#endif  // def __arm__


#ifdef __mips__
bool OS::MipsCpuHasFeature(CpuFeature feature) {
  const char* search_string = NULL;
  const char* file_name = "/proc/cpuinfo";
  // Simple detection of FPU at runtime for Linux.
  // It is based on /proc/cpuinfo, which reveals hardware configuration
  // to user-space applications.  According to MIPS (early 2010), no similar
  // facility is universally available on the MIPS architectures,
  // so it's up to individual OSes to provide such.
  //
  // This is written as a straight shot one pass parser
  // and not using STL string and ifstream because,
  // on Linux, it's reading from a (non-mmap-able)
  // character special device.

  switch (feature) {
    case FPU:
      search_string = "FPU";
      break;
    default:
      UNREACHABLE();
  }

  FILE* f = NULL;
  const char* what = search_string;

  if (NULL == (f = fopen(file_name, "r")))
    return false;

  int k;
  while (EOF != (k = fgetc(f))) {
    if (k == *what) {
      ++what;
      while ((*what != '\0') && (*what == fgetc(f))) {
        ++what;
      }
      if (*what == '\0') {
        fclose(f);
        return true;
      } else {
        what = search_string;
      }
    }
  }
  fclose(f);

>>>>>>> 45790924
  // Did not find string in the proc file.
  return false;
}
#endif  // def __mips__


int OS::ActivationFrameAlignment() {
#ifdef V8_TARGET_ARCH_ARM
  // On EABI ARM targets this is required for fp correctness in the
  // runtime system.
  return 8;
#elif V8_TARGET_ARCH_MIPS
  return 8;
#endif
  // With gcc 4.4 the tree vectorization optimizer can generate code
  // that requires 16 byte alignment such as movdqa on x86.
  return 16;
}


void OS::ReleaseStore(volatile AtomicWord* ptr, AtomicWord value) {
#if (defined(V8_TARGET_ARCH_ARM) && defined(__arm__)) || \
    (defined(V8_TARGET_ARCH_MIPS) && defined(__mips__))
  // Only use on ARM or MIPS hardware.
  MemoryBarrier();
#else
  __asm__ __volatile__("" : : : "memory");
  // An x86 store acts as a release barrier.
#endif
  *ptr = value;
}


const char* OS::LocalTimezone(double time) {
  if (isnan(time)) return "";
  time_t tv = static_cast<time_t>(floor(time/msPerSecond));
  struct tm* t = localtime(&tv);
  if (NULL == t) return "";
  return t->tm_zone;
}


double OS::LocalTimeOffset() {
  time_t tv = time(NULL);
  struct tm* t = localtime(&tv);
  // tm_gmtoff includes any daylight savings offset, so subtract it.
  return static_cast<double>(t->tm_gmtoff * msPerSecond -
                             (t->tm_isdst > 0 ? 3600 * msPerSecond : 0));
}


// We keep the lowest and highest addresses mapped as a quick way of
// determining that pointers are outside the heap (used mostly in assertions
// and verification).  The estimate is conservative, ie, not all addresses in
// 'allocated' space are actually allocated to our heap.  The range is
// [lowest, highest), inclusive on the low and and exclusive on the high end.
static void* lowest_ever_allocated = reinterpret_cast<void*>(-1);
static void* highest_ever_allocated = reinterpret_cast<void*>(0);


static void UpdateAllocatedSpaceLimits(void* address, int size) {
  ASSERT(limit_mutex != NULL);
  ScopedLock lock(limit_mutex);

  lowest_ever_allocated = Min(lowest_ever_allocated, address);
  highest_ever_allocated =
      Max(highest_ever_allocated,
          reinterpret_cast<void*>(reinterpret_cast<char*>(address) + size));
}


bool OS::IsOutsideAllocatedSpace(void* address) {
  return address < lowest_ever_allocated || address >= highest_ever_allocated;
}


size_t OS::AllocateAlignment() {
  return sysconf(_SC_PAGESIZE);
}


void* OS::Allocate(const size_t requested,
                   size_t* allocated,
                   bool is_executable) {
  const size_t msize = RoundUp(requested, AllocateAlignment());
  int prot = PROT_READ | PROT_WRITE | (is_executable ? PROT_EXEC : 0);
<<<<<<< HEAD
  void* addr = OS::GetRandomMmapAddr();
=======
  void* addr = GetRandomMmapAddr();
>>>>>>> 45790924
  void* mbase = mmap(addr, msize, prot, MAP_PRIVATE | MAP_ANONYMOUS, -1, 0);
  if (mbase == MAP_FAILED) {
    LOG(i::Isolate::Current(),
        StringEvent("OS::Allocate", "mmap failed"));
    return NULL;
  }
  *allocated = msize;
  UpdateAllocatedSpaceLimits(mbase, msize);
  return mbase;
}


void OS::Free(void* address, const size_t size) {
  // TODO(1240712): munmap has a return value which is ignored here.
  int result = munmap(address, size);
  USE(result);
  ASSERT(result == 0);
}


void OS::Sleep(int milliseconds) {
  unsigned int ms = static_cast<unsigned int>(milliseconds);
  usleep(1000 * ms);
}


void OS::Abort() {
  // Redirect to std abort to signal abnormal program termination.
  abort();
}


void OS::DebugBreak() {
// TODO(lrn): Introduce processor define for runtime system (!= V8_ARCH_x,
//  which is the architecture of generated code).
#if (defined(__arm__) || defined(__thumb__))
# if defined(CAN_USE_ARMV5_INSTRUCTIONS)
  asm("bkpt 0");
# endif
#elif defined(__mips__)
  asm("break");
#else
  asm("int $3");
#endif
}


class PosixMemoryMappedFile : public OS::MemoryMappedFile {
 public:
  PosixMemoryMappedFile(FILE* file, void* memory, int size)
    : file_(file), memory_(memory), size_(size) { }
  virtual ~PosixMemoryMappedFile();
  virtual void* memory() { return memory_; }
  virtual int size() { return size_; }
 private:
  FILE* file_;
  void* memory_;
  int size_;
};


OS::MemoryMappedFile* OS::MemoryMappedFile::open(const char* name) {
  FILE* file = fopen(name, "r+");
  if (file == NULL) return NULL;

  fseek(file, 0, SEEK_END);
  int size = ftell(file);

  void* memory =
<<<<<<< HEAD
      mmap(OS::GetRandomMmapAddr(),
           size,
           PROT_READ | PROT_WRITE,
           MAP_SHARED,
           fileno(file),
           0);
=======
      mmap(0, size, PROT_READ | PROT_WRITE, MAP_SHARED, fileno(file), 0);
>>>>>>> 45790924
  return new PosixMemoryMappedFile(file, memory, size);
}


OS::MemoryMappedFile* OS::MemoryMappedFile::create(const char* name, int size,
    void* initial) {
  FILE* file = fopen(name, "w+");
  if (file == NULL) return NULL;
  int result = fwrite(initial, size, 1, file);
  if (result < 1) {
    fclose(file);
    return NULL;
  }
  void* memory =
      mmap(OS::GetRandomMmapAddr(),
           size,
           PROT_READ | PROT_WRITE,
           MAP_SHARED,
           fileno(file),
           0);
  return new PosixMemoryMappedFile(file, memory, size);
}


PosixMemoryMappedFile::~PosixMemoryMappedFile() {
  if (memory_) OS::Free(memory_, size_);
  fclose(file_);
}


void OS::LogSharedLibraryAddresses() {
  // This function assumes that the layout of the file is as follows:
  // hex_start_addr-hex_end_addr rwxp <unused data> [binary_file_name]
  // If we encounter an unexpected situation we abort scanning further entries.
  FILE* fp = fopen("/proc/self/maps", "r");
  if (fp == NULL) return;

  // Allocate enough room to be able to store a full file name.
  const int kLibNameLen = FILENAME_MAX + 1;
  char* lib_name = reinterpret_cast<char*>(malloc(kLibNameLen));

  i::Isolate* isolate = ISOLATE;
  // This loop will terminate once the scanning hits an EOF.
  while (true) {
    uintptr_t start, end;
    char attr_r, attr_w, attr_x, attr_p;
    // Parse the addresses and permission bits at the beginning of the line.
    if (fscanf(fp, "%" V8PRIxPTR "-%" V8PRIxPTR, &start, &end) != 2) break;
    if (fscanf(fp, " %c%c%c%c", &attr_r, &attr_w, &attr_x, &attr_p) != 4) break;

    int c;
    if (attr_r == 'r' && attr_w != 'w' && attr_x == 'x') {
      // Found a read-only executable entry. Skip characters until we reach
      // the beginning of the filename or the end of the line.
      do {
        c = getc(fp);
      } while ((c != EOF) && (c != '\n') && (c != '/'));
      if (c == EOF) break;  // EOF: Was unexpected, just exit.

      // Process the filename if found.
      if (c == '/') {
        ungetc(c, fp);  // Push the '/' back into the stream to be read below.

        // Read to the end of the line. Exit if the read fails.
        if (fgets(lib_name, kLibNameLen, fp) == NULL) break;

        // Drop the newline character read by fgets. We do not need to check
        // for a zero-length string because we know that we at least read the
        // '/' character.
        lib_name[strlen(lib_name) - 1] = '\0';
      } else {
        // No library name found, just record the raw address range.
        snprintf(lib_name, kLibNameLen,
                 "%08" V8PRIxPTR "-%08" V8PRIxPTR, start, end);
      }
      LOG(isolate, SharedLibraryEvent(lib_name, start, end));
    } else {
      // Entry not describing executable data. Skip to end of line to setup
      // reading the next entry.
      do {
        c = getc(fp);
      } while ((c != EOF) && (c != '\n'));
      if (c == EOF) break;
    }
  }
  free(lib_name);
  fclose(fp);
<<<<<<< HEAD
}


static const char kGCFakeMmap[] = "/tmp/__v8_gc__";


void OS::SignalCodeMovingGC() {
  // Support for ll_prof.py.
  //
  // The Linux profiler built into the kernel logs all mmap's with
  // PROT_EXEC so that analysis tools can properly attribute ticks. We
  // do a mmap with a name known by ll_prof.py and immediately munmap
  // it. This injects a GC marker into the stream of events generated
  // by the kernel and allows us to synchronize V8 code log and the
  // kernel log.
  int size = sysconf(_SC_PAGESIZE);
  FILE* f = fopen(kGCFakeMmap, "w+");
  void* addr = mmap(OS::GetRandomMmapAddr(),
                    size,
                    PROT_READ | PROT_EXEC,
                    MAP_PRIVATE,
                    fileno(f),
                    0);
  ASSERT(addr != MAP_FAILED);
  OS::Free(addr, size);
  fclose(f);
}


int OS::StackWalk(Vector<OS::StackFrame> frames) {
  // backtrace is a glibc extension.
#ifdef __GLIBC__
  int frames_size = frames.length();
  ScopedVector<void*> addresses(frames_size);

  int frames_count = backtrace(addresses.start(), frames_size);

=======
}


static const char kGCFakeMmap[] = "/tmp/__v8_gc__";


void OS::SignalCodeMovingGC() {
  // Support for ll_prof.py.
  //
  // The Linux profiler built into the kernel logs all mmap's with
  // PROT_EXEC so that analysis tools can properly attribute ticks. We
  // do a mmap with a name known by ll_prof.py and immediately munmap
  // it. This injects a GC marker into the stream of events generated
  // by the kernel and allows us to synchronize V8 code log and the
  // kernel log.
  int size = sysconf(_SC_PAGESIZE);
  FILE* f = fopen(kGCFakeMmap, "w+");
  void* addr = mmap(NULL, size, PROT_READ | PROT_EXEC, MAP_PRIVATE,
                    fileno(f), 0);
  ASSERT(addr != MAP_FAILED);
  OS::Free(addr, size);
  fclose(f);
}


int OS::StackWalk(Vector<OS::StackFrame> frames) {
  // backtrace is a glibc extension.
#ifdef __GLIBC__
  int frames_size = frames.length();
  ScopedVector<void*> addresses(frames_size);

  int frames_count = backtrace(addresses.start(), frames_size);

>>>>>>> 45790924
  char** symbols = backtrace_symbols(addresses.start(), frames_count);
  if (symbols == NULL) {
    return kStackWalkError;
  }

  for (int i = 0; i < frames_count; i++) {
    frames[i].address = addresses[i];
    // Format a text representation of the frame based on the information
    // available.
    SNPrintF(MutableCStrVector(frames[i].text, kStackWalkMaxTextLen),
             "%s",
             symbols[i]);
    // Make sure line termination is in place.
    frames[i].text[kStackWalkMaxTextLen - 1] = '\0';
  }

  free(symbols);

  return frames_count;
#else  // ndef __GLIBC__
  return 0;
#endif  // ndef __GLIBC__
}


// Constants used for mmap.
static const int kMmapFd = -1;
static const int kMmapFdOffset = 0;

VirtualMemory::VirtualMemory() : address_(NULL), size_(0) { }

VirtualMemory::VirtualMemory(size_t size) {
  address_ = ReserveRegion(size);
  size_ = size;
}


VirtualMemory::VirtualMemory(size_t size, size_t alignment)
    : address_(NULL), size_(0) {
  ASSERT(IsAligned(alignment, static_cast<intptr_t>(OS::AllocateAlignment())));
  size_t request_size = RoundUp(size + alignment,
                                static_cast<intptr_t>(OS::AllocateAlignment()));
<<<<<<< HEAD
  void* reservation = mmap(OS::GetRandomMmapAddr(),
=======
  void* reservation = mmap(GetRandomMmapAddr(),
>>>>>>> 45790924
                           request_size,
                           PROT_NONE,
                           MAP_PRIVATE | MAP_ANONYMOUS | MAP_NORESERVE,
                           kMmapFd,
                           kMmapFdOffset);
  if (reservation == MAP_FAILED) return;

  Address base = static_cast<Address>(reservation);
  Address aligned_base = RoundUp(base, alignment);
  ASSERT_LE(base, aligned_base);

  // Unmap extra memory reserved before and after the desired block.
  if (aligned_base != base) {
    size_t prefix_size = static_cast<size_t>(aligned_base - base);
    OS::Free(base, prefix_size);
    request_size -= prefix_size;
  }

  size_t aligned_size = RoundUp(size, OS::AllocateAlignment());
  ASSERT_LE(aligned_size, request_size);

  if (aligned_size != request_size) {
    size_t suffix_size = request_size - aligned_size;
    OS::Free(aligned_base + aligned_size, suffix_size);
    request_size -= suffix_size;
  }

  ASSERT(aligned_size == request_size);

  address_ = static_cast<void*>(aligned_base);
  size_ = aligned_size;
}


VirtualMemory::~VirtualMemory() {
  if (IsReserved()) {
    bool result = ReleaseRegion(address(), size());
    ASSERT(result);
    USE(result);
  }
}


bool VirtualMemory::IsReserved() {
  return address_ != NULL;
}


void VirtualMemory::Reset() {
  address_ = NULL;
  size_ = 0;
}


bool VirtualMemory::Commit(void* address, size_t size, bool is_executable) {
  return CommitRegion(address, size, is_executable);
}


bool VirtualMemory::Uncommit(void* address, size_t size) {
  return UncommitRegion(address, size);
}


void* VirtualMemory::ReserveRegion(size_t size) {
<<<<<<< HEAD
  void* result = mmap(OS::GetRandomMmapAddr(),
=======
  void* result = mmap(GetRandomMmapAddr(),
>>>>>>> 45790924
                      size,
                      PROT_NONE,
                      MAP_PRIVATE | MAP_ANONYMOUS | MAP_NORESERVE,
                      kMmapFd,
                      kMmapFdOffset);
<<<<<<< HEAD

  if (result == MAP_FAILED) return NULL;

=======

  if (result == MAP_FAILED) return NULL;

>>>>>>> 45790924
  return result;
}


bool VirtualMemory::CommitRegion(void* base, size_t size, bool is_executable) {
  int prot = PROT_READ | PROT_WRITE | (is_executable ? PROT_EXEC : 0);
  if (MAP_FAILED == mmap(base,
                         size,
                         prot,
                         MAP_PRIVATE | MAP_ANONYMOUS | MAP_FIXED,
                         kMmapFd,
                         kMmapFdOffset)) {
    return false;
  }

  UpdateAllocatedSpaceLimits(base, size);
  return true;
}


bool VirtualMemory::UncommitRegion(void* base, size_t size) {
  return mmap(base,
              size,
              PROT_NONE,
              MAP_PRIVATE | MAP_ANONYMOUS | MAP_NORESERVE | MAP_FIXED,
              kMmapFd,
              kMmapFdOffset) != MAP_FAILED;
}


bool VirtualMemory::ReleaseRegion(void* base, size_t size) {
  return munmap(base, size) == 0;
}


class Thread::PlatformData : public Malloced {
 public:
  PlatformData() : thread_(kNoThread) {}

  pthread_t thread_;  // Thread handle for pthread.
};

Thread::Thread(const Options& options)
    : data_(new PlatformData()),
      stack_size_(options.stack_size) {
  set_name(options.name);
}


Thread::Thread(const char* name)
    : data_(new PlatformData()),
      stack_size_(0) {
  set_name(name);
}


Thread::~Thread() {
  delete data_;
}


static void* ThreadEntry(void* arg) {
  Thread* thread = reinterpret_cast<Thread*>(arg);
  // This is also initialized by the first argument to pthread_create() but we
  // don't know which thread will run first (the original thread or the new
  // one) so we initialize it here too.
#ifdef PR_SET_NAME
  prctl(PR_SET_NAME,
        reinterpret_cast<unsigned long>(thread->name()),  // NOLINT
        0, 0, 0);
#endif
  thread->data()->thread_ = pthread_self();
  ASSERT(thread->data()->thread_ != kNoThread);
  thread->Run();
  return NULL;
}


void Thread::set_name(const char* name) {
  strncpy(name_, name, sizeof(name_));
  name_[sizeof(name_) - 1] = '\0';
}


void Thread::Start() {
  pthread_attr_t* attr_ptr = NULL;
  pthread_attr_t attr;
  if (stack_size_ > 0) {
    pthread_attr_init(&attr);
    pthread_attr_setstacksize(&attr, static_cast<size_t>(stack_size_));
    attr_ptr = &attr;
  }
  pthread_create(&data_->thread_, attr_ptr, ThreadEntry, this);
  ASSERT(data_->thread_ != kNoThread);
}


void Thread::Join() {
  pthread_join(data_->thread_, NULL);
}


Thread::LocalStorageKey Thread::CreateThreadLocalKey() {
  pthread_key_t key;
  int result = pthread_key_create(&key, NULL);
  USE(result);
  ASSERT(result == 0);
  return static_cast<LocalStorageKey>(key);
}


void Thread::DeleteThreadLocalKey(LocalStorageKey key) {
  pthread_key_t pthread_key = static_cast<pthread_key_t>(key);
  int result = pthread_key_delete(pthread_key);
  USE(result);
  ASSERT(result == 0);
}


void* Thread::GetThreadLocal(LocalStorageKey key) {
  pthread_key_t pthread_key = static_cast<pthread_key_t>(key);
  return pthread_getspecific(pthread_key);
}


void Thread::SetThreadLocal(LocalStorageKey key, void* value) {
  pthread_key_t pthread_key = static_cast<pthread_key_t>(key);
  pthread_setspecific(pthread_key, value);
}


void Thread::YieldCPU() {
  sched_yield();
}


class LinuxMutex : public Mutex {
 public:
  LinuxMutex() {
    pthread_mutexattr_t attrs;
    int result = pthread_mutexattr_init(&attrs);
    ASSERT(result == 0);
    result = pthread_mutexattr_settype(&attrs, PTHREAD_MUTEX_RECURSIVE);
    ASSERT(result == 0);
    result = pthread_mutex_init(&mutex_, &attrs);
    ASSERT(result == 0);
    USE(result);
  }

  virtual ~LinuxMutex() { pthread_mutex_destroy(&mutex_); }

  virtual int Lock() {
    int result = pthread_mutex_lock(&mutex_);
    return result;
  }

  virtual int Unlock() {
    int result = pthread_mutex_unlock(&mutex_);
    return result;
  }

  virtual bool TryLock() {
    int result = pthread_mutex_trylock(&mutex_);
    // Return false if the lock is busy and locking failed.
    if (result == EBUSY) {
      return false;
    }
    ASSERT(result == 0);  // Verify no other errors.
    return true;
  }

 private:
  pthread_mutex_t mutex_;   // Pthread mutex for POSIX platforms.
};


Mutex* OS::CreateMutex() {
  return new LinuxMutex();
}


class LinuxSemaphore : public Semaphore {
 public:
  explicit LinuxSemaphore(int count) {  sem_init(&sem_, 0, count); }
  virtual ~LinuxSemaphore() { sem_destroy(&sem_); }

  virtual void Wait();
  virtual bool Wait(int timeout);
  virtual void Signal() { sem_post(&sem_); }
 private:
  sem_t sem_;
};


void LinuxSemaphore::Wait() {
  while (true) {
    int result = sem_wait(&sem_);
    if (result == 0) return;  // Successfully got semaphore.
    CHECK(result == -1 && errno == EINTR);  // Signal caused spurious wakeup.
  }
}


#ifndef TIMEVAL_TO_TIMESPEC
#define TIMEVAL_TO_TIMESPEC(tv, ts) do {                            \
    (ts)->tv_sec = (tv)->tv_sec;                                    \
    (ts)->tv_nsec = (tv)->tv_usec * 1000;                           \
} while (false)
#endif


bool LinuxSemaphore::Wait(int timeout) {
  const long kOneSecondMicros = 1000000;  // NOLINT

  // Split timeout into second and nanosecond parts.
  struct timeval delta;
  delta.tv_usec = timeout % kOneSecondMicros;
  delta.tv_sec = timeout / kOneSecondMicros;

  struct timeval current_time;
  // Get the current time.
  if (gettimeofday(&current_time, NULL) == -1) {
    return false;
  }

  // Calculate time for end of timeout.
  struct timeval end_time;
  timeradd(&current_time, &delta, &end_time);

  struct timespec ts;
  TIMEVAL_TO_TIMESPEC(&end_time, &ts);
  // Wait for semaphore signalled or timeout.
  while (true) {
    int result = sem_timedwait(&sem_, &ts);
    if (result == 0) return true;  // Successfully got semaphore.
    if (result > 0) {
      // For glibc prior to 2.3.4 sem_timedwait returns the error instead of -1.
      errno = result;
      result = -1;
    }
    if (result == -1 && errno == ETIMEDOUT) return false;  // Timeout.
    CHECK(result == -1 && errno == EINTR);  // Signal caused spurious wakeup.
  }
}


Semaphore* OS::CreateSemaphore(int count) {
  return new LinuxSemaphore(count);
}


#if !defined(__GLIBC__) && (defined(__arm__) || defined(__thumb__))
// Android runs a fairly new Linux kernel, so signal info is there,
// but the C library doesn't have the structs defined.

struct sigcontext {
  uint32_t trap_no;
  uint32_t error_code;
  uint32_t oldmask;
  uint32_t gregs[16];
  uint32_t arm_cpsr;
  uint32_t fault_address;
};
typedef uint32_t __sigset_t;
typedef struct sigcontext mcontext_t;
typedef struct ucontext {
  uint32_t uc_flags;
  struct ucontext* uc_link;
  stack_t uc_stack;
  mcontext_t uc_mcontext;
  __sigset_t uc_sigmask;
} ucontext_t;
enum ArmRegisters {R15 = 15, R13 = 13, R11 = 11};

#endif


static int GetThreadID() {
  // Glibc doesn't provide a wrapper for gettid(2).
#if defined(ANDROID)
  return syscall(__NR_gettid);
#else
  return syscall(SYS_gettid);
#endif
}


static void ProfilerSignalHandler(int signal, siginfo_t* info, void* context) {
#ifndef V8_HOST_ARCH_MIPS
  USE(info);
  if (signal != SIGPROF) return;
  Isolate* isolate = Isolate::UncheckedCurrent();
  if (isolate == NULL || !isolate->IsInitialized() || !isolate->IsInUse()) {
    // We require a fully initialized and entered isolate.
    return;
  }
  if (v8::Locker::IsActive() &&
      !isolate->thread_manager()->IsLockedByCurrentThread()) {
    return;
  }

  Sampler* sampler = isolate->logger()->sampler();
  if (sampler == NULL || !sampler->IsActive()) return;

  TickSample sample_obj;
  TickSample* sample = CpuProfiler::TickSampleEvent(isolate);
  if (sample == NULL) sample = &sample_obj;

  // Extracting the sample from the context is extremely machine dependent.
  ucontext_t* ucontext = reinterpret_cast<ucontext_t*>(context);
  mcontext_t& mcontext = ucontext->uc_mcontext;
  sample->state = isolate->current_vm_state();
#if V8_HOST_ARCH_IA32
  sample->pc = reinterpret_cast<Address>(mcontext.gregs[REG_EIP]);
  sample->sp = reinterpret_cast<Address>(mcontext.gregs[REG_ESP]);
  sample->fp = reinterpret_cast<Address>(mcontext.gregs[REG_EBP]);
#elif V8_HOST_ARCH_X64
  sample->pc = reinterpret_cast<Address>(mcontext.gregs[REG_RIP]);
  sample->sp = reinterpret_cast<Address>(mcontext.gregs[REG_RSP]);
  sample->fp = reinterpret_cast<Address>(mcontext.gregs[REG_RBP]);
#elif V8_HOST_ARCH_ARM
// An undefined macro evaluates to 0, so this applies to Android's Bionic also.
#if (__GLIBC__ < 2 || (__GLIBC__ == 2 && __GLIBC_MINOR__ <= 3))
  sample->pc = reinterpret_cast<Address>(mcontext.gregs[R15]);
  sample->sp = reinterpret_cast<Address>(mcontext.gregs[R13]);
  sample->fp = reinterpret_cast<Address>(mcontext.gregs[R11]);
#else
  sample->pc = reinterpret_cast<Address>(mcontext.arm_pc);
  sample->sp = reinterpret_cast<Address>(mcontext.arm_sp);
  sample->fp = reinterpret_cast<Address>(mcontext.arm_fp);
#endif
#elif V8_HOST_ARCH_MIPS
  sample.pc = reinterpret_cast<Address>(mcontext.pc);
  sample.sp = reinterpret_cast<Address>(mcontext.gregs[29]);
  sample.fp = reinterpret_cast<Address>(mcontext.gregs[30]);
#endif
  sampler->SampleStack(sample);
  sampler->Tick(sample);
#endif
}


class Sampler::PlatformData : public Malloced {
 public:
  PlatformData() : vm_tid_(GetThreadID()) {}
<<<<<<< HEAD

  int vm_tid() const { return vm_tid_; }

=======

  int vm_tid() const { return vm_tid_; }

>>>>>>> 45790924
 private:
  const int vm_tid_;
};


class SignalSender : public Thread {
 public:
  enum SleepInterval {
    HALF_INTERVAL,
    FULL_INTERVAL
  };

  explicit SignalSender(int interval)
      : Thread("SignalSender"),
        vm_tgid_(getpid()),
        interval_(interval) {}

  static void InstallSignalHandler() {
    struct sigaction sa;
    sa.sa_sigaction = ProfilerSignalHandler;
    sigemptyset(&sa.sa_mask);
    sa.sa_flags = SA_RESTART | SA_SIGINFO;
    signal_handler_installed_ =
        (sigaction(SIGPROF, &sa, &old_signal_handler_) == 0);
  }

  static void RestoreSignalHandler() {
    if (signal_handler_installed_) {
      sigaction(SIGPROF, &old_signal_handler_, 0);
      signal_handler_installed_ = false;
    }
  }

  static void AddActiveSampler(Sampler* sampler) {
    ScopedLock lock(mutex_);
    SamplerRegistry::AddActiveSampler(sampler);
    if (instance_ == NULL) {
      // Start a thread that will send SIGPROF signal to VM threads,
      // when CPU profiling will be enabled.
      instance_ = new SignalSender(sampler->interval());
      instance_->Start();
    } else {
      ASSERT(instance_->interval_ == sampler->interval());
    }
  }

  static void RemoveActiveSampler(Sampler* sampler) {
    ScopedLock lock(mutex_);
    SamplerRegistry::RemoveActiveSampler(sampler);
    if (SamplerRegistry::GetState() == SamplerRegistry::HAS_NO_SAMPLERS) {
      RuntimeProfiler::StopRuntimeProfilerThreadBeforeShutdown(instance_);
      delete instance_;
      instance_ = NULL;
      RestoreSignalHandler();
    }
  }
<<<<<<< HEAD

  // Implement Thread::Run().
  virtual void Run() {
    SamplerRegistry::State state;
    while ((state = SamplerRegistry::GetState()) !=
           SamplerRegistry::HAS_NO_SAMPLERS) {
      bool cpu_profiling_enabled =
          (state == SamplerRegistry::HAS_CPU_PROFILING_SAMPLERS);
      bool runtime_profiler_enabled = RuntimeProfiler::IsEnabled();
      if (cpu_profiling_enabled && !signal_handler_installed_) {
        InstallSignalHandler();
      } else if (!cpu_profiling_enabled && signal_handler_installed_) {
        RestoreSignalHandler();
      }
      // When CPU profiling is enabled both JavaScript and C++ code is
      // profiled. We must not suspend.
      if (!cpu_profiling_enabled) {
        if (rate_limiter_.SuspendIfNecessary()) continue;
      }
      if (cpu_profiling_enabled && runtime_profiler_enabled) {
        if (!SamplerRegistry::IterateActiveSamplers(&DoCpuProfile, this)) {
          return;
        }
        Sleep(HALF_INTERVAL);
        if (!SamplerRegistry::IterateActiveSamplers(&DoRuntimeProfile, NULL)) {
          return;
        }
        Sleep(HALF_INTERVAL);
      } else {
        if (cpu_profiling_enabled) {
          if (!SamplerRegistry::IterateActiveSamplers(&DoCpuProfile,
                                                      this)) {
            return;
          }
        }
        if (runtime_profiler_enabled) {
          if (!SamplerRegistry::IterateActiveSamplers(&DoRuntimeProfile,
                                                      NULL)) {
            return;
          }
        }
        Sleep(FULL_INTERVAL);
      }
    }
  }

  static void DoCpuProfile(Sampler* sampler, void* raw_sender) {
    if (!sampler->IsProfiling()) return;
    SignalSender* sender = reinterpret_cast<SignalSender*>(raw_sender);
    sender->SendProfilingSignal(sampler->platform_data()->vm_tid());
  }

  static void DoRuntimeProfile(Sampler* sampler, void* ignored) {
    if (!sampler->isolate()->IsInitialized()) return;
    sampler->isolate()->runtime_profiler()->NotifyTick();
  }

  void SendProfilingSignal(int tid) {
    if (!signal_handler_installed_) return;
    // Glibc doesn't provide a wrapper for tgkill(2).
#if defined(ANDROID)
    syscall(__NR_tgkill, vm_tgid_, tid, SIGPROF);
#else
    syscall(SYS_tgkill, vm_tgid_, tid, SIGPROF);
#endif
  }

  void Sleep(SleepInterval full_or_half) {
    // Convert ms to us and subtract 100 us to compensate delays
    // occuring during signal delivery.
    useconds_t interval = interval_ * 1000 - 100;
    if (full_or_half == HALF_INTERVAL) interval /= 2;
    int result = usleep(interval);
#ifdef DEBUG
    if (result != 0 && errno != EINTR) {
      fprintf(stderr,
              "SignalSender usleep error; interval = %u, errno = %d\n",
              interval,
              errno);
      ASSERT(result == 0 || errno == EINTR);
    }
#endif
    USE(result);
  }

  const int vm_tgid_;
  const int interval_;
  RuntimeProfilerRateLimiter rate_limiter_;

  // Protects the process wide state below.
  static Mutex* mutex_;
  static SignalSender* instance_;
  static bool signal_handler_installed_;
  static struct sigaction old_signal_handler_;

  DISALLOW_COPY_AND_ASSIGN(SignalSender);
};


Mutex* SignalSender::mutex_ = OS::CreateMutex();
SignalSender* SignalSender::instance_ = NULL;
struct sigaction SignalSender::old_signal_handler_;
bool SignalSender::signal_handler_installed_ = false;


=======

  // Implement Thread::Run().
  virtual void Run() {
    SamplerRegistry::State state;
    while ((state = SamplerRegistry::GetState()) !=
           SamplerRegistry::HAS_NO_SAMPLERS) {
      bool cpu_profiling_enabled =
          (state == SamplerRegistry::HAS_CPU_PROFILING_SAMPLERS);
      bool runtime_profiler_enabled = RuntimeProfiler::IsEnabled();
      if (cpu_profiling_enabled && !signal_handler_installed_) {
        InstallSignalHandler();
      } else if (!cpu_profiling_enabled && signal_handler_installed_) {
        RestoreSignalHandler();
      }
      // When CPU profiling is enabled both JavaScript and C++ code is
      // profiled. We must not suspend.
      if (!cpu_profiling_enabled) {
        if (rate_limiter_.SuspendIfNecessary()) continue;
      }
      if (cpu_profiling_enabled && runtime_profiler_enabled) {
        if (!SamplerRegistry::IterateActiveSamplers(&DoCpuProfile, this)) {
          return;
        }
        Sleep(HALF_INTERVAL);
        if (!SamplerRegistry::IterateActiveSamplers(&DoRuntimeProfile, NULL)) {
          return;
        }
        Sleep(HALF_INTERVAL);
      } else {
        if (cpu_profiling_enabled) {
          if (!SamplerRegistry::IterateActiveSamplers(&DoCpuProfile,
                                                      this)) {
            return;
          }
        }
        if (runtime_profiler_enabled) {
          if (!SamplerRegistry::IterateActiveSamplers(&DoRuntimeProfile,
                                                      NULL)) {
            return;
          }
        }
        Sleep(FULL_INTERVAL);
      }
    }
  }

  static void DoCpuProfile(Sampler* sampler, void* raw_sender) {
    if (!sampler->IsProfiling()) return;
    SignalSender* sender = reinterpret_cast<SignalSender*>(raw_sender);
    sender->SendProfilingSignal(sampler->platform_data()->vm_tid());
  }

  static void DoRuntimeProfile(Sampler* sampler, void* ignored) {
    if (!sampler->isolate()->IsInitialized()) return;
    sampler->isolate()->runtime_profiler()->NotifyTick();
  }

  void SendProfilingSignal(int tid) {
    if (!signal_handler_installed_) return;
    // Glibc doesn't provide a wrapper for tgkill(2).
#if defined(ANDROID)
    syscall(__NR_tgkill, vm_tgid_, tid, SIGPROF);
#else
    syscall(SYS_tgkill, vm_tgid_, tid, SIGPROF);
#endif
  }

  void Sleep(SleepInterval full_or_half) {
    // Convert ms to us and subtract 100 us to compensate delays
    // occuring during signal delivery.
    useconds_t interval = interval_ * 1000 - 100;
    if (full_or_half == HALF_INTERVAL) interval /= 2;
    int result = usleep(interval);
#ifdef DEBUG
    if (result != 0 && errno != EINTR) {
      fprintf(stderr,
              "SignalSender usleep error; interval = %u, errno = %d\n",
              interval,
              errno);
      ASSERT(result == 0 || errno == EINTR);
    }
#endif
    USE(result);
  }

  const int vm_tgid_;
  const int interval_;
  RuntimeProfilerRateLimiter rate_limiter_;

  // Protects the process wide state below.
  static Mutex* mutex_;
  static SignalSender* instance_;
  static bool signal_handler_installed_;
  static struct sigaction old_signal_handler_;

  DISALLOW_COPY_AND_ASSIGN(SignalSender);
};


Mutex* SignalSender::mutex_ = OS::CreateMutex();
SignalSender* SignalSender::instance_ = NULL;
struct sigaction SignalSender::old_signal_handler_;
bool SignalSender::signal_handler_installed_ = false;


>>>>>>> 45790924
Sampler::Sampler(Isolate* isolate, int interval)
    : isolate_(isolate),
      interval_(interval),
      profiling_(false),
      active_(false),
      samples_taken_(0) {
  data_ = new PlatformData;
}


Sampler::~Sampler() {
  ASSERT(!IsActive());
  delete data_;
}


void Sampler::Start() {
  ASSERT(!IsActive());
  SetActive(true);
  SignalSender::AddActiveSampler(this);
}


void Sampler::Stop() {
  ASSERT(IsActive());
  SignalSender::RemoveActiveSampler(this);
  SetActive(false);
}


} }  // namespace v8::internal<|MERGE_RESOLUTION|>--- conflicted
+++ resolved
@@ -76,51 +76,6 @@
 
 
 static Mutex* limit_mutex = NULL;
-<<<<<<< HEAD
-
-
-void OS::Setup() {
-  // Seed the random number generator. We preserve microsecond resolution.
-  uint64_t seed = Ticks() ^ (getpid() << 16);
-  srandom(static_cast<unsigned int>(seed));
-  limit_mutex = CreateMutex();
-
-#ifdef __arm__
-  // When running on ARM hardware check that the EABI used by V8 and
-  // by the C code is the same.
-  bool hard_float = OS::ArmUsingHardFloat();
-  if (hard_float) {
-#if !USE_EABI_HARDFLOAT
-    PrintF("ERROR: Binary compiled with -mfloat-abi=hard but without "
-           "-DUSE_EABI_HARDFLOAT\n");
-    exit(1);
-#endif
-  } else {
-#if USE_EABI_HARDFLOAT
-    PrintF("ERROR: Binary not compiled with -mfloat-abi=hard but with "
-           "-DUSE_EABI_HARDFLOAT\n");
-    exit(1);
-#endif
-  }
-#endif
-}
-
-
-uint64_t OS::CpuFeaturesImpliedByPlatform() {
-  return 0;  // Linux runs on anything.
-}
-
-
-#ifdef __arm__
-static bool CPUInfoContainsString(const char * search_string) {
-  const char* file_name = "/proc/cpuinfo";
-  // This is written as a straight shot one pass parser
-  // and not using STL string and ifstream because,
-  // on Linux, it's reading from a (non-mmap-able)
-  // character special device.
-  FILE* f = NULL;
-  const char* what = search_string;
-=======
 
 
 static void* GetRandomMmapAddr() {
@@ -175,12 +130,26 @@
   }
 #endif
 }
->>>>>>> 45790924
+
+
+uint64_t OS::CpuFeaturesImpliedByPlatform() {
+  return 0;  // Linux runs on anything.
+}
+
+
+#ifdef __arm__
+static bool CPUInfoContainsString(const char * search_string) {
+  const char* file_name = "/proc/cpuinfo";
+  // This is written as a straight shot one pass parser
+  // and not using STL string and ifstream because,
+  // on Linux, it's reading from a (non-mmap-able)
+  // character special device.
+  FILE* f = NULL;
+  const char* what = search_string;
 
   if (NULL == (f = fopen(file_name, "r")))
     return false;
 
-<<<<<<< HEAD
   int k;
   while (EOF != (k = fgetc(f))) {
     if (k == *what) {
@@ -236,49 +205,10 @@
     }
   }
 
-=======
-uint64_t OS::CpuFeaturesImpliedByPlatform() {
-  return 0;  // Linux runs on anything.
-}
-
-
-#ifdef __arm__
-static bool CPUInfoContainsString(const char * search_string) {
-  const char* file_name = "/proc/cpuinfo";
-  // This is written as a straight shot one pass parser
-  // and not using STL string and ifstream because,
-  // on Linux, it's reading from a (non-mmap-able)
-  // character special device.
-  FILE* f = NULL;
-  const char* what = search_string;
-
-  if (NULL == (f = fopen(file_name, "r")))
-    return false;
-
-  int k;
-  while (EOF != (k = fgetc(f))) {
-    if (k == *what) {
-      ++what;
-      while ((*what != '\0') && (*what == fgetc(f))) {
-        ++what;
-      }
-      if (*what == '\0') {
-        fclose(f);
-        return true;
-      } else {
-        what = search_string;
-      }
-    }
-  }
-  fclose(f);
-
-  // Did not find string in the proc file.
->>>>>>> 45790924
   return false;
 }
 
 
-<<<<<<< HEAD
 // Simple helper function to detect whether the C code is compiled with
 // option -mfloat-abi=hard. The register d0 is loaded with 1.0 and the register
 // pair r0, r1 is loaded with 0.0. If -mfloat-abi=hard is pased to GCC then
@@ -320,78 +250,6 @@
   typedef double (*F)();
   F f = FUNCTION_CAST<F>(FUNCTION_ADDR(ArmUsingHardFloatHelper));
   return f() == 1.0;
-=======
-bool OS::ArmCpuHasFeature(CpuFeature feature) {
-  const char* search_string = NULL;
-  // Simple detection of VFP at runtime for Linux.
-  // It is based on /proc/cpuinfo, which reveals hardware configuration
-  // to user-space applications.  According to ARM (mid 2009), no similar
-  // facility is universally available on the ARM architectures,
-  // so it's up to individual OSes to provide such.
-  switch (feature) {
-    case VFP3:
-      search_string = "vfpv3";
-      break;
-    case ARMv7:
-      search_string = "ARMv7";
-      break;
-    default:
-      UNREACHABLE();
-  }
-
-  if (CPUInfoContainsString(search_string)) {
-    return true;
-  }
-
-  if (feature == VFP3) {
-    // Some old kernels will report vfp not vfpv3. Here we make a last attempt
-    // to detect vfpv3 by checking for vfp *and* neon, since neon is only
-    // available on architectures with vfpv3.
-    // Checking neon on its own is not enough as it is possible to have neon
-    // without vfp.
-    if (CPUInfoContainsString("vfp") && CPUInfoContainsString("neon")) {
-      return true;
-    }
-  }
-
-  return false;
-}
-
-
-// Simple helper function to detect whether the C code is compiled with
-// option -mfloat-abi=hard. The register d0 is loaded with 1.0 and the register
-// pair r0, r1 is loaded with 0.0. If -mfloat-abi=hard is pased to GCC then
-// calling this will return 1.0 and otherwise 0.0.
-static void ArmUsingHardFloatHelper() {
-  asm("mov r0, #0");
-#if defined(__VFP_FP__) && !defined(__SOFTFP__)
-  // Load 0x3ff00000 into r1 using instructions available in both ARM
-  // and Thumb mode.
-  asm("mov r1, #3");
-  asm("mov r2, #255");
-  asm("lsl r1, r1, #8");
-  asm("orr r1, r1, r2");
-  asm("lsl r1, r1, #20");
-  // For vmov d0, r0, r1 use ARM mode.
-#ifdef __thumb__
-  asm volatile(
-    "@   Enter ARM Mode  \n\t"
-    "    adr r3, 1f      \n\t"
-    "    bx  r3          \n\t"
-    "    .ALIGN 4        \n\t"
-    "    .ARM            \n"
-    "1:  vmov d0, r0, r1 \n\t"
-    "@   Enter THUMB Mode\n\t"
-    "    adr r3, 2f+1    \n\t"
-    "    bx  r3          \n\t"
-    "    .THUMB          \n"
-    "2:                  \n\t");
-#else
-  asm("vmov d0, r0, r1");
-#endif  // __thumb__
-#endif  // defined(__VFP_FP__) && !defined(__SOFTFP__)
-  asm("mov r1, #0");
->>>>>>> 45790924
 }
 #endif  // def __arm__
 
@@ -422,7 +280,6 @@
   FILE* f = NULL;
   const char* what = search_string;
 
-<<<<<<< HEAD
   if (NULL == (f = fopen(file_name, "r")))
     return false;
 
@@ -443,63 +300,6 @@
   }
   fclose(f);
 
-=======
-bool OS::ArmUsingHardFloat() {
-  // Cast helper function from returning void to returning double.
-  typedef double (*F)();
-  F f = FUNCTION_CAST<F>(FUNCTION_ADDR(ArmUsingHardFloatHelper));
-  return f() == 1.0;
-}
-#endif  // def __arm__
-
-
-#ifdef __mips__
-bool OS::MipsCpuHasFeature(CpuFeature feature) {
-  const char* search_string = NULL;
-  const char* file_name = "/proc/cpuinfo";
-  // Simple detection of FPU at runtime for Linux.
-  // It is based on /proc/cpuinfo, which reveals hardware configuration
-  // to user-space applications.  According to MIPS (early 2010), no similar
-  // facility is universally available on the MIPS architectures,
-  // so it's up to individual OSes to provide such.
-  //
-  // This is written as a straight shot one pass parser
-  // and not using STL string and ifstream because,
-  // on Linux, it's reading from a (non-mmap-able)
-  // character special device.
-
-  switch (feature) {
-    case FPU:
-      search_string = "FPU";
-      break;
-    default:
-      UNREACHABLE();
-  }
-
-  FILE* f = NULL;
-  const char* what = search_string;
-
-  if (NULL == (f = fopen(file_name, "r")))
-    return false;
-
-  int k;
-  while (EOF != (k = fgetc(f))) {
-    if (k == *what) {
-      ++what;
-      while ((*what != '\0') && (*what == fgetc(f))) {
-        ++what;
-      }
-      if (*what == '\0') {
-        fclose(f);
-        return true;
-      } else {
-        what = search_string;
-      }
-    }
-  }
-  fclose(f);
-
->>>>>>> 45790924
   // Did not find string in the proc file.
   return false;
 }
@@ -586,11 +386,7 @@
                    bool is_executable) {
   const size_t msize = RoundUp(requested, AllocateAlignment());
   int prot = PROT_READ | PROT_WRITE | (is_executable ? PROT_EXEC : 0);
-<<<<<<< HEAD
-  void* addr = OS::GetRandomMmapAddr();
-=======
   void* addr = GetRandomMmapAddr();
->>>>>>> 45790924
   void* mbase = mmap(addr, msize, prot, MAP_PRIVATE | MAP_ANONYMOUS, -1, 0);
   if (mbase == MAP_FAILED) {
     LOG(i::Isolate::Current(),
@@ -660,16 +456,7 @@
   int size = ftell(file);
 
   void* memory =
-<<<<<<< HEAD
-      mmap(OS::GetRandomMmapAddr(),
-           size,
-           PROT_READ | PROT_WRITE,
-           MAP_SHARED,
-           fileno(file),
-           0);
-=======
       mmap(0, size, PROT_READ | PROT_WRITE, MAP_SHARED, fileno(file), 0);
->>>>>>> 45790924
   return new PosixMemoryMappedFile(file, memory, size);
 }
 
@@ -684,12 +471,7 @@
     return NULL;
   }
   void* memory =
-      mmap(OS::GetRandomMmapAddr(),
-           size,
-           PROT_READ | PROT_WRITE,
-           MAP_SHARED,
-           fileno(file),
-           0);
+      mmap(0, size, PROT_READ | PROT_WRITE, MAP_SHARED, fileno(file), 0);
   return new PosixMemoryMappedFile(file, memory, size);
 }
 
@@ -757,45 +539,6 @@
   }
   free(lib_name);
   fclose(fp);
-<<<<<<< HEAD
-}
-
-
-static const char kGCFakeMmap[] = "/tmp/__v8_gc__";
-
-
-void OS::SignalCodeMovingGC() {
-  // Support for ll_prof.py.
-  //
-  // The Linux profiler built into the kernel logs all mmap's with
-  // PROT_EXEC so that analysis tools can properly attribute ticks. We
-  // do a mmap with a name known by ll_prof.py and immediately munmap
-  // it. This injects a GC marker into the stream of events generated
-  // by the kernel and allows us to synchronize V8 code log and the
-  // kernel log.
-  int size = sysconf(_SC_PAGESIZE);
-  FILE* f = fopen(kGCFakeMmap, "w+");
-  void* addr = mmap(OS::GetRandomMmapAddr(),
-                    size,
-                    PROT_READ | PROT_EXEC,
-                    MAP_PRIVATE,
-                    fileno(f),
-                    0);
-  ASSERT(addr != MAP_FAILED);
-  OS::Free(addr, size);
-  fclose(f);
-}
-
-
-int OS::StackWalk(Vector<OS::StackFrame> frames) {
-  // backtrace is a glibc extension.
-#ifdef __GLIBC__
-  int frames_size = frames.length();
-  ScopedVector<void*> addresses(frames_size);
-
-  int frames_count = backtrace(addresses.start(), frames_size);
-
-=======
 }
 
 
@@ -829,7 +572,6 @@
 
   int frames_count = backtrace(addresses.start(), frames_size);
 
->>>>>>> 45790924
   char** symbols = backtrace_symbols(addresses.start(), frames_count);
   if (symbols == NULL) {
     return kStackWalkError;
@@ -872,11 +614,7 @@
   ASSERT(IsAligned(alignment, static_cast<intptr_t>(OS::AllocateAlignment())));
   size_t request_size = RoundUp(size + alignment,
                                 static_cast<intptr_t>(OS::AllocateAlignment()));
-<<<<<<< HEAD
-  void* reservation = mmap(OS::GetRandomMmapAddr(),
-=======
   void* reservation = mmap(GetRandomMmapAddr(),
->>>>>>> 45790924
                            request_size,
                            PROT_NONE,
                            MAP_PRIVATE | MAP_ANONYMOUS | MAP_NORESERVE,
@@ -942,25 +680,15 @@
 
 
 void* VirtualMemory::ReserveRegion(size_t size) {
-<<<<<<< HEAD
-  void* result = mmap(OS::GetRandomMmapAddr(),
-=======
   void* result = mmap(GetRandomMmapAddr(),
->>>>>>> 45790924
                       size,
                       PROT_NONE,
                       MAP_PRIVATE | MAP_ANONYMOUS | MAP_NORESERVE,
                       kMmapFd,
                       kMmapFdOffset);
-<<<<<<< HEAD
 
   if (result == MAP_FAILED) return NULL;
 
-=======
-
-  if (result == MAP_FAILED) return NULL;
-
->>>>>>> 45790924
   return result;
 }
 
@@ -1306,15 +1034,9 @@
 class Sampler::PlatformData : public Malloced {
  public:
   PlatformData() : vm_tid_(GetThreadID()) {}
-<<<<<<< HEAD
 
   int vm_tid() const { return vm_tid_; }
 
-=======
-
-  int vm_tid() const { return vm_tid_; }
-
->>>>>>> 45790924
  private:
   const int vm_tid_;
 };
@@ -1371,7 +1093,6 @@
       RestoreSignalHandler();
     }
   }
-<<<<<<< HEAD
 
   // Implement Thread::Run().
   virtual void Run() {
@@ -1477,113 +1198,6 @@
 bool SignalSender::signal_handler_installed_ = false;
 
 
-=======
-
-  // Implement Thread::Run().
-  virtual void Run() {
-    SamplerRegistry::State state;
-    while ((state = SamplerRegistry::GetState()) !=
-           SamplerRegistry::HAS_NO_SAMPLERS) {
-      bool cpu_profiling_enabled =
-          (state == SamplerRegistry::HAS_CPU_PROFILING_SAMPLERS);
-      bool runtime_profiler_enabled = RuntimeProfiler::IsEnabled();
-      if (cpu_profiling_enabled && !signal_handler_installed_) {
-        InstallSignalHandler();
-      } else if (!cpu_profiling_enabled && signal_handler_installed_) {
-        RestoreSignalHandler();
-      }
-      // When CPU profiling is enabled both JavaScript and C++ code is
-      // profiled. We must not suspend.
-      if (!cpu_profiling_enabled) {
-        if (rate_limiter_.SuspendIfNecessary()) continue;
-      }
-      if (cpu_profiling_enabled && runtime_profiler_enabled) {
-        if (!SamplerRegistry::IterateActiveSamplers(&DoCpuProfile, this)) {
-          return;
-        }
-        Sleep(HALF_INTERVAL);
-        if (!SamplerRegistry::IterateActiveSamplers(&DoRuntimeProfile, NULL)) {
-          return;
-        }
-        Sleep(HALF_INTERVAL);
-      } else {
-        if (cpu_profiling_enabled) {
-          if (!SamplerRegistry::IterateActiveSamplers(&DoCpuProfile,
-                                                      this)) {
-            return;
-          }
-        }
-        if (runtime_profiler_enabled) {
-          if (!SamplerRegistry::IterateActiveSamplers(&DoRuntimeProfile,
-                                                      NULL)) {
-            return;
-          }
-        }
-        Sleep(FULL_INTERVAL);
-      }
-    }
-  }
-
-  static void DoCpuProfile(Sampler* sampler, void* raw_sender) {
-    if (!sampler->IsProfiling()) return;
-    SignalSender* sender = reinterpret_cast<SignalSender*>(raw_sender);
-    sender->SendProfilingSignal(sampler->platform_data()->vm_tid());
-  }
-
-  static void DoRuntimeProfile(Sampler* sampler, void* ignored) {
-    if (!sampler->isolate()->IsInitialized()) return;
-    sampler->isolate()->runtime_profiler()->NotifyTick();
-  }
-
-  void SendProfilingSignal(int tid) {
-    if (!signal_handler_installed_) return;
-    // Glibc doesn't provide a wrapper for tgkill(2).
-#if defined(ANDROID)
-    syscall(__NR_tgkill, vm_tgid_, tid, SIGPROF);
-#else
-    syscall(SYS_tgkill, vm_tgid_, tid, SIGPROF);
-#endif
-  }
-
-  void Sleep(SleepInterval full_or_half) {
-    // Convert ms to us and subtract 100 us to compensate delays
-    // occuring during signal delivery.
-    useconds_t interval = interval_ * 1000 - 100;
-    if (full_or_half == HALF_INTERVAL) interval /= 2;
-    int result = usleep(interval);
-#ifdef DEBUG
-    if (result != 0 && errno != EINTR) {
-      fprintf(stderr,
-              "SignalSender usleep error; interval = %u, errno = %d\n",
-              interval,
-              errno);
-      ASSERT(result == 0 || errno == EINTR);
-    }
-#endif
-    USE(result);
-  }
-
-  const int vm_tgid_;
-  const int interval_;
-  RuntimeProfilerRateLimiter rate_limiter_;
-
-  // Protects the process wide state below.
-  static Mutex* mutex_;
-  static SignalSender* instance_;
-  static bool signal_handler_installed_;
-  static struct sigaction old_signal_handler_;
-
-  DISALLOW_COPY_AND_ASSIGN(SignalSender);
-};
-
-
-Mutex* SignalSender::mutex_ = OS::CreateMutex();
-SignalSender* SignalSender::instance_ = NULL;
-struct sigaction SignalSender::old_signal_handler_;
-bool SignalSender::signal_handler_installed_ = false;
-
-
->>>>>>> 45790924
 Sampler::Sampler(Isolate* isolate, int interval)
     : isolate_(isolate),
       interval_(interval),
